--- conflicted
+++ resolved
@@ -174,23 +174,6 @@
     </pluginManagement>
   </build>
 
-<<<<<<< HEAD
-  <repositories>
-    <repository>
-      <id>oss-sonatype</id>
-      <url>${oss.sonatype.url}</url>
-    </repository>
-  </repositories>
-
-  <distributionManagement>
-    <!-- For now releases are in github packages -->
-    <repository>
-      <id>github-packages</id>
-      <url>${github.packages.url}</url>
-    </repository>
-  </distributionManagement>
-
-=======
   <!-- Enable this section when new grpc stub changes need to be 
        tested in development.
   <repositories>
@@ -200,6 +183,5 @@
     </repository>
   </repositories>
   -->
-  
->>>>>>> 669069f0
+
 </project>