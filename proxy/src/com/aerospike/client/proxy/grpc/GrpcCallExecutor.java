/*
 * Copyright 2012-2023 Aerospike, Inc.
 *
 * Portions may be licensed to Aerospike, Inc. under one or more contributor
 * license agreements WHICH ARE COMPATIBLE WITH THE APACHE LICENSE, VERSION 2.0.
 *
 * Licensed under the Apache License, Version 2.0 (the "License"); you may not
 * use this file except in compliance with the License. You may obtain a copy of
 * the License at http://www.apache.org/licenses/LICENSE-2.0
 *
 * Unless required by applicable law or agreed to in writing, software
 * distributed under the License is distributed on an "AS IS" BASIS, WITHOUT
 * WARRANTIES OR CONDITIONS OF ANY KIND, either express or implied. See the
 * License for the specific language governing permissions and limitations under
 * the License.
 */
package com.aerospike.client.proxy.grpc;

import java.io.Closeable;
import java.util.Collections;
import java.util.List;
import java.util.Random;
import java.util.concurrent.TimeUnit;
import java.util.concurrent.atomic.AtomicBoolean;
import java.util.concurrent.atomic.LongAdder;
import java.util.stream.Collectors;
import java.util.stream.IntStream;
import javax.annotation.Nullable;

import com.aerospike.client.AerospikeException;
import com.aerospike.client.Host;
import com.aerospike.client.ResultCode;
import com.aerospike.client.proxy.auth.AuthTokenManager;
import com.aerospike.proxy.client.Kvs;
import io.grpc.ManagedChannel;
import io.netty.channel.Channel;
import io.netty.channel.EventLoop;
import io.netty.channel.EventLoopGroup;
import io.netty.channel.epoll.Epoll;
import io.netty.channel.epoll.EpollEventLoopGroup;
import io.netty.channel.epoll.EpollSocketChannel;
import io.netty.channel.nio.NioEventLoopGroup;
import io.netty.channel.socket.nio.NioSocketChannel;
import io.netty.util.concurrent.DefaultThreadFactory;

public class GrpcCallExecutor implements Closeable {
<<<<<<< HEAD
    private static final int QUEUE_SIZE_UPPER_BOUND = 100 * 1024;
    private final List<GrpcChannelExecutor> channelExecutors;
    private final List<GrpcChannelExecutor> controlChannelExecutors;
    private final GrpcClientPolicy grpcClientPolicy;
    private final Random random = new Random();
    private final AtomicBoolean isClosed = new AtomicBoolean(false);

    /**
     * Maximum allowed queue size.
     */
    private final int maxQueueSize;

    private final LongAdder totalQueueSize = new LongAdder();

    public GrpcCallExecutor(GrpcClientPolicy grpcClientPolicy,
                            @Nullable AuthTokenManager authTokenManager,
                            Host... hosts) {
        if (hosts == null || hosts.length < 1) {
            throw new AerospikeException(ResultCode.PARAMETER_ERROR,
                    "need at least one seed host");
        }

        this.grpcClientPolicy = grpcClientPolicy;
        maxQueueSize =
                Math.min(QUEUE_SIZE_UPPER_BOUND,
                        5 * grpcClientPolicy.maxChannels
                                * grpcClientPolicy.maxConcurrentStreamsPerChannel
                                * grpcClientPolicy.maxConcurrentRequestsPerStream);

        try {
            this.channelExecutors =
                    IntStream.range(0, grpcClientPolicy.maxChannels).mapToObj(value ->
                            GrpcChannelExecutor.newInstance(grpcClientPolicy,
                                    authTokenManager, hosts)
                    ).collect(Collectors.toList());
            this.controlChannelExecutors =
                    IntStream.range(0, 1).mapToObj(value ->
                            GrpcChannelExecutor.newInstance(grpcClientPolicy,
                                    authTokenManager, hosts)
                    ).collect(Collectors.toList());
        } catch (Exception e) {
            throw new AerospikeException(ResultCode.SERVER_ERROR, e);
        }
    }

    public void execute(GrpcStreamingCall call) {
        if (totalQueueSize.sum() > maxQueueSize) {
            throw new AerospikeException(ResultCode.NO_MORE_CONNECTIONS,
                    "Maximum queue " + maxQueueSize +
                            " size exceeded");
        }
        GrpcChannelExecutor executor =
                grpcClientPolicy.grpcChannelSelector.select(channelExecutors,
                        call.getMethodDescriptor());

        // TODO: In case of timeouts, lots of calls will end up filling the
        //  wait queues and timeout once removed for execution from the wait
        //  queue. Have a upper limit on the number of concurrent transactions
        //  per channel and reject this call if all the channels are full.
        totalQueueSize.increment();
        try {
            executor.execute(new WrappedGrpcStreamingCall(call));
        } catch (Exception e) {
            // Call scheduling failed.
            totalQueueSize.decrement();
        }
    }

    public EventLoop getEventLoop() {
        return channelExecutors.get(random.nextInt(channelExecutors.size()))
                .getEventLoop();
    }

    public ManagedChannel getControlChannel() {
        if (controlChannelExecutors.isEmpty()) {
            return null;
        }
        return controlChannelExecutors.get(random.nextInt(controlChannelExecutors.size()))
                .getChannel();
    }


    public ManagedChannel getChannel() {
        if(channelExecutors.isEmpty()) {
            return null;
        }

        return channelExecutors.get(random.nextInt(channelExecutors.size()))
                .getChannel();
    }

    @Override
    public void close() {
        if (isClosed.getAndSet(true)) {
            return;
        }

        isClosed.set(true);
        closeExecutors(channelExecutors);
        closeExecutors(controlChannelExecutors);
    }

    private void closeExecutors(List<GrpcChannelExecutor> executors) {
    	// TODO FIX HANG!
        for (GrpcChannelExecutor executor : executors) {
            executor.shutdown();
        }

        if (grpcClientPolicy.closeEventLoops) {
            grpcClientPolicy.eventLoops.stream()
                    .map(eventLoop ->
                            eventLoop.shutdownGracefully(0,
                                    grpcClientPolicy.terminationWaitMillis, TimeUnit.MILLISECONDS)

                    ).forEach(future -> {
                                try {
                                    future.await(grpcClientPolicy.terminationWaitMillis);
                                } catch (Exception e) {
                                    // TODO log error?
                                }
                            }
                    );
        }

        // FIXME: each executor waits for terminationWaitMillis which will be
        //  add up to greater than the terminationWaitMillis.
    	/*
        for (GrpcChannelExecutor executor : executors) {
            executor.shutdown();
        }

        boolean interrupted = false;
        for (GrpcChannelExecutor executor : executors) {
            while (!executor.awaitTermination(grpcClientPolicy.terminationWaitMillis)) {
                try {
                    //noinspection BusyWait
                    Thread.sleep(10);
                } catch (InterruptedException e) {
                    interrupted = true;
                }
            }
        }

        if (interrupted) {
            Thread.currentThread().interrupt();
        }

        if (grpcClientPolicy.closeEventLoops) {
            grpcClientPolicy.eventLoops.stream()
                    .map(eventLoop ->
                            eventLoop.shutdownGracefully(0,
                                    grpcClientPolicy.terminationWaitMillis, TimeUnit.MILLISECONDS)

                    ).forEach(future -> {
                                try {
                                    future.await(grpcClientPolicy.terminationWaitMillis);
                                } catch (Exception e) {
                                    // TODO log error?
                                }
                            }
                    );
        }
        */
    }


    private class WrappedGrpcStreamingCall extends GrpcStreamingCall {
        WrappedGrpcStreamingCall(GrpcStreamingCall delegate) {
            super(delegate);
        }

        @Override
        public void onSuccess(Kvs.AerospikeResponsePayload payload) {
            totalQueueSize.decrement();
            super.onSuccess(payload);
        }

        @Override
        public void onError(Throwable t) {
            totalQueueSize.decrement();
            super.onError(t);
        }
    }
=======
	private static final int QUEUE_SIZE_UPPER_BOUND = 100 * 1024;
	private final List<GrpcChannelExecutor> channelExecutors;
	private final List<GrpcChannelExecutor> controlChannelExecutors;
	private final GrpcClientPolicy grpcClientPolicy;
	private final Random random = new Random();
	private final AtomicBoolean isClosed = new AtomicBoolean(false);

	/**
	 * Maximum allowed queue size.
	 */
	private final int maxQueueSize;

	private final LongAdder totalQueueSize = new LongAdder();
	private final GrpcChannelExecutor.ChannelTypeAndEventLoop controlChannelTypeAndEventLoop;

	public GrpcCallExecutor(GrpcClientPolicy grpcClientPolicy,
							@Nullable AuthTokenManager authTokenManager,
							Host... hosts) {
		if (hosts == null || hosts.length < 1) {
			throw new AerospikeException(ResultCode.PARAMETER_ERROR,
					"need at least one seed host");
		}

		this.grpcClientPolicy = grpcClientPolicy;
		maxQueueSize =
				Math.min(QUEUE_SIZE_UPPER_BOUND,
						5 * grpcClientPolicy.maxChannels
								* grpcClientPolicy.maxConcurrentStreamsPerChannel
								* grpcClientPolicy.maxConcurrentRequestsPerStream);

		this.controlChannelTypeAndEventLoop = getControlEventLoop();
		try {
			this.channelExecutors =
					IntStream.range(0, grpcClientPolicy.maxChannels).mapToObj(value ->
							new GrpcChannelExecutor(grpcClientPolicy,
									new GrpcChannelExecutor.ChannelTypeAndEventLoop(grpcClientPolicy.channelType,
											grpcClientPolicy.nextEventLoop()),
									authTokenManager, hosts)
					).collect(Collectors.toList());
			this.controlChannelExecutors =
					IntStream.range(0, 1).mapToObj(value ->
							new GrpcChannelExecutor(grpcClientPolicy,
									controlChannelTypeAndEventLoop, authTokenManager,
									hosts)
					).collect(Collectors.toList());
		}
		catch (Exception e) {
			throw new AerospikeException(ResultCode.SERVER_ERROR, e);
		}
	}

	public void execute(GrpcStreamingUnaryCall call) {
		if (totalQueueSize.sum() > maxQueueSize) {
			throw new AerospikeException(ResultCode.NO_MORE_CONNECTIONS,
					"Maximum queue " + maxQueueSize +
							" size exceeded");
		}
		GrpcChannelExecutor executor =
				grpcClientPolicy.grpcChannelSelector.select(channelExecutors,
						call.getStreamingMethodDescriptor());

		// TODO: In case of timeouts, lots of calls will end up filling the
		//  wait queues and timeout once removed for execution from the wait
		//  queue. Have a upper limit on the number of concurrent transactions
		//  per channel and reject this call if all the channels are full.
		totalQueueSize.increment();
		try {
			executor.execute(new WrappedGrpcStreamingUnaryCall(call));
		}
		catch (Exception e) {
			// Call scheduling failed.
			totalQueueSize.decrement();
		}
	}

	public EventLoop getEventLoop() {
		return channelExecutors.get(random.nextInt(channelExecutors.size()))
				.getEventLoop();
	}

	public ManagedChannel getControlChannel() {
		if (controlChannelExecutors.isEmpty()) {
			return null;
		}
		return controlChannelExecutors.get(random.nextInt(controlChannelExecutors.size()))
				.getChannel();
	}

	@Override
	public void close() {
		if (isClosed.getAndSet(true)) {
			return;
		}

		isClosed.set(true);
		closeExecutors(channelExecutors);
		closeExecutors(controlChannelExecutors);
		closeEventLoops();
	}

	private GrpcChannelExecutor.ChannelTypeAndEventLoop getControlEventLoop() {
		EventLoopGroup eventLoopGroup;
		Class<? extends Channel> channelType;
		DefaultThreadFactory tf =
				new DefaultThreadFactory("aerospike-proxy-control", true
						/*daemon */);

		if (Epoll.isAvailable()) {
			eventLoopGroup = new EpollEventLoopGroup(1, tf);
			channelType = EpollSocketChannel.class;
		}
		else {
			eventLoopGroup = new NioEventLoopGroup(1, tf);
			channelType = NioSocketChannel.class;
		}

		return new GrpcChannelExecutor.ChannelTypeAndEventLoop(channelType, (EventLoop)eventLoopGroup.iterator().next());
	}

	private void closeExecutors(List<GrpcChannelExecutor> executors) {
		// FIXME: each executor waits for terminationWaitMillis which will be
		//  add up to greater than the terminationWaitMillis.
		for (GrpcChannelExecutor executor : executors) {
			executor.shutdown();
		}

		boolean interrupted = false;
		for (GrpcChannelExecutor executor : executors) {
			while (!executor.awaitTermination(grpcClientPolicy.terminationWaitMillis)) {
				try {
					//noinspection BusyWait
					Thread.sleep(10);
				}
				catch (InterruptedException e) {
					interrupted = true;
				}
			}
		}

		if (interrupted) {
			Thread.currentThread().interrupt();
		}
	}

	private void closeEventLoops() {
		if (grpcClientPolicy.closeEventLoops) {
			closeEventLoops(grpcClientPolicy.eventLoops);
		}

		// Close the control event loop.
		closeEventLoops(Collections.singletonList(controlChannelTypeAndEventLoop.getEventLoop()));
	}

	private void closeEventLoops(List<EventLoop> eventLoops) {
		eventLoops.stream()
				.map(eventLoop ->
						eventLoop.shutdownGracefully(0,
								grpcClientPolicy.terminationWaitMillis, TimeUnit.MILLISECONDS)

				).forEach(future -> {
							try {
								future.await(grpcClientPolicy.terminationWaitMillis);
							}
							catch (Exception e) {
								// TODO log error?
							}
						}
				);
	}


	private class WrappedGrpcStreamingUnaryCall extends GrpcStreamingUnaryCall {
		WrappedGrpcStreamingUnaryCall(GrpcStreamingUnaryCall delegate) {
			super(delegate);
		}

		@Override
		public void onSuccess(Kvs.AerospikeResponsePayload payload) {
			totalQueueSize.decrement();
			super.onSuccess(payload);
		}

		@Override
		public void onError(Throwable t) {
			totalQueueSize.decrement();
			super.onError(t);
		}
	}
>>>>>>> 93934cb1
}<|MERGE_RESOLUTION|>--- conflicted
+++ resolved
@@ -44,191 +44,6 @@
 import io.netty.util.concurrent.DefaultThreadFactory;
 
 public class GrpcCallExecutor implements Closeable {
-<<<<<<< HEAD
-    private static final int QUEUE_SIZE_UPPER_BOUND = 100 * 1024;
-    private final List<GrpcChannelExecutor> channelExecutors;
-    private final List<GrpcChannelExecutor> controlChannelExecutors;
-    private final GrpcClientPolicy grpcClientPolicy;
-    private final Random random = new Random();
-    private final AtomicBoolean isClosed = new AtomicBoolean(false);
-
-    /**
-     * Maximum allowed queue size.
-     */
-    private final int maxQueueSize;
-
-    private final LongAdder totalQueueSize = new LongAdder();
-
-    public GrpcCallExecutor(GrpcClientPolicy grpcClientPolicy,
-                            @Nullable AuthTokenManager authTokenManager,
-                            Host... hosts) {
-        if (hosts == null || hosts.length < 1) {
-            throw new AerospikeException(ResultCode.PARAMETER_ERROR,
-                    "need at least one seed host");
-        }
-
-        this.grpcClientPolicy = grpcClientPolicy;
-        maxQueueSize =
-                Math.min(QUEUE_SIZE_UPPER_BOUND,
-                        5 * grpcClientPolicy.maxChannels
-                                * grpcClientPolicy.maxConcurrentStreamsPerChannel
-                                * grpcClientPolicy.maxConcurrentRequestsPerStream);
-
-        try {
-            this.channelExecutors =
-                    IntStream.range(0, grpcClientPolicy.maxChannels).mapToObj(value ->
-                            GrpcChannelExecutor.newInstance(grpcClientPolicy,
-                                    authTokenManager, hosts)
-                    ).collect(Collectors.toList());
-            this.controlChannelExecutors =
-                    IntStream.range(0, 1).mapToObj(value ->
-                            GrpcChannelExecutor.newInstance(grpcClientPolicy,
-                                    authTokenManager, hosts)
-                    ).collect(Collectors.toList());
-        } catch (Exception e) {
-            throw new AerospikeException(ResultCode.SERVER_ERROR, e);
-        }
-    }
-
-    public void execute(GrpcStreamingCall call) {
-        if (totalQueueSize.sum() > maxQueueSize) {
-            throw new AerospikeException(ResultCode.NO_MORE_CONNECTIONS,
-                    "Maximum queue " + maxQueueSize +
-                            " size exceeded");
-        }
-        GrpcChannelExecutor executor =
-                grpcClientPolicy.grpcChannelSelector.select(channelExecutors,
-                        call.getMethodDescriptor());
-
-        // TODO: In case of timeouts, lots of calls will end up filling the
-        //  wait queues and timeout once removed for execution from the wait
-        //  queue. Have a upper limit on the number of concurrent transactions
-        //  per channel and reject this call if all the channels are full.
-        totalQueueSize.increment();
-        try {
-            executor.execute(new WrappedGrpcStreamingCall(call));
-        } catch (Exception e) {
-            // Call scheduling failed.
-            totalQueueSize.decrement();
-        }
-    }
-
-    public EventLoop getEventLoop() {
-        return channelExecutors.get(random.nextInt(channelExecutors.size()))
-                .getEventLoop();
-    }
-
-    public ManagedChannel getControlChannel() {
-        if (controlChannelExecutors.isEmpty()) {
-            return null;
-        }
-        return controlChannelExecutors.get(random.nextInt(controlChannelExecutors.size()))
-                .getChannel();
-    }
-
-
-    public ManagedChannel getChannel() {
-        if(channelExecutors.isEmpty()) {
-            return null;
-        }
-
-        return channelExecutors.get(random.nextInt(channelExecutors.size()))
-                .getChannel();
-    }
-
-    @Override
-    public void close() {
-        if (isClosed.getAndSet(true)) {
-            return;
-        }
-
-        isClosed.set(true);
-        closeExecutors(channelExecutors);
-        closeExecutors(controlChannelExecutors);
-    }
-
-    private void closeExecutors(List<GrpcChannelExecutor> executors) {
-    	// TODO FIX HANG!
-        for (GrpcChannelExecutor executor : executors) {
-            executor.shutdown();
-        }
-
-        if (grpcClientPolicy.closeEventLoops) {
-            grpcClientPolicy.eventLoops.stream()
-                    .map(eventLoop ->
-                            eventLoop.shutdownGracefully(0,
-                                    grpcClientPolicy.terminationWaitMillis, TimeUnit.MILLISECONDS)
-
-                    ).forEach(future -> {
-                                try {
-                                    future.await(grpcClientPolicy.terminationWaitMillis);
-                                } catch (Exception e) {
-                                    // TODO log error?
-                                }
-                            }
-                    );
-        }
-
-        // FIXME: each executor waits for terminationWaitMillis which will be
-        //  add up to greater than the terminationWaitMillis.
-    	/*
-        for (GrpcChannelExecutor executor : executors) {
-            executor.shutdown();
-        }
-
-        boolean interrupted = false;
-        for (GrpcChannelExecutor executor : executors) {
-            while (!executor.awaitTermination(grpcClientPolicy.terminationWaitMillis)) {
-                try {
-                    //noinspection BusyWait
-                    Thread.sleep(10);
-                } catch (InterruptedException e) {
-                    interrupted = true;
-                }
-            }
-        }
-
-        if (interrupted) {
-            Thread.currentThread().interrupt();
-        }
-
-        if (grpcClientPolicy.closeEventLoops) {
-            grpcClientPolicy.eventLoops.stream()
-                    .map(eventLoop ->
-                            eventLoop.shutdownGracefully(0,
-                                    grpcClientPolicy.terminationWaitMillis, TimeUnit.MILLISECONDS)
-
-                    ).forEach(future -> {
-                                try {
-                                    future.await(grpcClientPolicy.terminationWaitMillis);
-                                } catch (Exception e) {
-                                    // TODO log error?
-                                }
-                            }
-                    );
-        }
-        */
-    }
-
-
-    private class WrappedGrpcStreamingCall extends GrpcStreamingCall {
-        WrappedGrpcStreamingCall(GrpcStreamingCall delegate) {
-            super(delegate);
-        }
-
-        @Override
-        public void onSuccess(Kvs.AerospikeResponsePayload payload) {
-            totalQueueSize.decrement();
-            super.onSuccess(payload);
-        }
-
-        @Override
-        public void onError(Throwable t) {
-            totalQueueSize.decrement();
-            super.onError(t);
-        }
-    }
-=======
 	private static final int QUEUE_SIZE_UPPER_BOUND = 100 * 1024;
 	private final List<GrpcChannelExecutor> channelExecutors;
 	private final List<GrpcChannelExecutor> controlChannelExecutors;
@@ -280,29 +95,28 @@
 		}
 	}
 
-	public void execute(GrpcStreamingUnaryCall call) {
-		if (totalQueueSize.sum() > maxQueueSize) {
-			throw new AerospikeException(ResultCode.NO_MORE_CONNECTIONS,
-					"Maximum queue " + maxQueueSize +
-							" size exceeded");
-		}
-		GrpcChannelExecutor executor =
-				grpcClientPolicy.grpcChannelSelector.select(channelExecutors,
-						call.getStreamingMethodDescriptor());
-
-		// TODO: In case of timeouts, lots of calls will end up filling the
-		//  wait queues and timeout once removed for execution from the wait
-		//  queue. Have a upper limit on the number of concurrent transactions
-		//  per channel and reject this call if all the channels are full.
-		totalQueueSize.increment();
-		try {
-			executor.execute(new WrappedGrpcStreamingUnaryCall(call));
-		}
-		catch (Exception e) {
-			// Call scheduling failed.
-			totalQueueSize.decrement();
-		}
-	}
+    public void execute(GrpcStreamingCall call) {
+        if (totalQueueSize.sum() > maxQueueSize) {
+            throw new AerospikeException(ResultCode.NO_MORE_CONNECTIONS,
+                    "Maximum queue " + maxQueueSize +
+                            " size exceeded");
+        }
+        GrpcChannelExecutor executor =
+                grpcClientPolicy.grpcChannelSelector.select(channelExecutors,
+                        call.getStreamingMethodDescriptor());
+
+        // TODO: In case of timeouts, lots of calls will end up filling the
+        //  wait queues and timeout once removed for execution from the wait
+        //  queue. Have a upper limit on the number of concurrent transactions
+        //  per channel and reject this call if all the channels are full.
+        totalQueueSize.increment();
+        try {
+            executor.execute(new WrappedGrpcStreamingCall(call));
+        } catch (Exception e) {
+            // Call scheduling failed.
+            totalQueueSize.decrement();
+        }
+    }
 
 	public EventLoop getEventLoop() {
 		return channelExecutors.get(random.nextInt(channelExecutors.size()))
@@ -317,13 +131,21 @@
 				.getChannel();
 	}
 
-	@Override
-	public void close() {
-		if (isClosed.getAndSet(true)) {
-			return;
-		}
-
-		isClosed.set(true);
+    public ManagedChannel getChannel() {
+        if(channelExecutors.isEmpty()) {
+            return null;
+        }
+
+        return channelExecutors.get(random.nextInt(channelExecutors.size()))
+                .getChannel();
+    }
+
+    @Override
+    public void close() {
+        if (isClosed.getAndSet(true)) {
+            return;
+        }
+
 		closeExecutors(channelExecutors);
 		closeExecutors(controlChannelExecutors);
 		closeEventLoops();
@@ -373,6 +195,7 @@
 		}
 	}
 
+
 	private void closeEventLoops() {
 		if (grpcClientPolicy.closeEventLoops) {
 			closeEventLoops(grpcClientPolicy.eventLoops);
@@ -399,9 +222,8 @@
 				);
 	}
 
-
-	private class WrappedGrpcStreamingUnaryCall extends GrpcStreamingUnaryCall {
-		WrappedGrpcStreamingUnaryCall(GrpcStreamingUnaryCall delegate) {
+	private class WrappedGrpcStreamingCall extends GrpcStreamingCall {
+		WrappedGrpcStreamingCall(GrpcStreamingCall delegate) {
 			super(delegate);
 		}
 
@@ -417,5 +239,4 @@
 			super.onError(t);
 		}
 	}
->>>>>>> 93934cb1
 }