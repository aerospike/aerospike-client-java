/*
 * Copyright 2012-2023 Aerospike, Inc.
 *
 * Portions may be licensed to Aerospike, Inc. under one or more contributor
 * license agreements WHICH ARE COMPATIBLE WITH THE APACHE LICENSE, VERSION 2.0.
 *
 * Licensed under the Apache License, Version 2.0 (the "License"); you may not
 * use this file except in compliance with the License. You may obtain a copy of
 * the License at http://www.apache.org/licenses/LICENSE-2.0
 *
 * Unless required by applicable law or agreed to in writing, software
 * distributed under the License is distributed on an "AS IS" BASIS, WITHOUT
 * WARRANTIES OR CONDITIONS OF ANY KIND, either express or implied. See the
 * License for the specific language governing permissions and limitations under
 * the License.
 */
package com.aerospike.client.proxy.grpc;

import java.io.Closeable;
import java.io.IOException;
import java.util.HashMap;
import java.util.Map;
import java.util.concurrent.TimeUnit;

import org.jctools.queues.SpscUnboundedArrayQueue;

import com.aerospike.client.AerospikeException;
import com.aerospike.client.Log;
import com.aerospike.client.ResultCode;
import com.aerospike.proxy.client.Kvs;
import com.google.protobuf.ByteString;

import io.grpc.CallOptions;
import io.grpc.ClientCall;
import io.grpc.MethodDescriptor;
import io.grpc.stub.ClientCalls;
import io.grpc.stub.StreamObserver;
import io.netty.channel.EventLoop;

/**
 * This class executes a single Aerospike API method like get, put, etc.
 * throughout its lifetime. It executes a maximum of `totalRequestsPerStream`
 * before closing the stream.
 *
 * <p><em>NOTE</em> All methods of the stream are executed within a single
 * thread. This is implemented by
 * <ul>
 *     <li>having the channel configured to use the direct executor</li>
 *     <li>have the channel and streams associated with the channel be
 *     executed on a single event loop</li>
 * </ul>
 *
 * <p>TODO: Should the stream be closed if it has been idle for some duration?
 */
public class GrpcStream implements StreamObserver<Kvs.AerospikeResponsePayload>, Closeable {
	/**
	 * Unique stream id in the channel.
	 */
	private final int id;
	/**
	 * The event loop within which all of GrpcStream calls are executed.
	 */
	private final EventLoop eventLoop;
	/**
	 * The request observer of the stream.
	 */
	private StreamObserver<Kvs.AerospikeRequestPayload> requestObserver;
	/**
	 * The gRPC client policy.
	 */
	private final GrpcClientPolicy grpcClientPolicy;
	/**
	 * The executor for this stream.
	 */
	private final GrpcChannelExecutor channelExecutor;
	/**
	 * The method processed by this stream.
	 */
	private final MethodDescriptor<Kvs.AerospikeRequestPayload,
		Kvs.AerospikeResponsePayload> methodDescriptor;
	/**
	 * Queued calls pending execution.
	 */
	private final SpscUnboundedArrayQueue<GrpcStreamingCall> pendingCalls;

	/**
	 * Map of request id to the calls executing in this stream.
	 */
	private final Map<Integer, GrpcStreamingCall> executingCalls =
		new HashMap<>();

	/**
	 * Is the stream closed. This variable is only accessed from the event
	 * loop thread assigned to this stream and its channel.
	 */
	private boolean isClosed = false;

	// Stream statistics. These are only accessed from the event loop thread
	// assigned to this stream and its channel.
	private long bytesSent;
	private long bytesReceived;
	private int requestsSent;
	private int responsesReceived;
	private int requestsInFlight;

	public GrpcStream(GrpcChannelExecutor channelExecutor,
					  MethodDescriptor<Kvs.AerospikeRequestPayload, Kvs.AerospikeResponsePayload> methodDescriptor,
					  SpscUnboundedArrayQueue<GrpcStreamingCall> pendingCalls,
					  CallOptions callOptions,
					  GrpcClientPolicy grpcClientPolicy,
					  int streamIndex, EventLoop eventLoop) {
		this.channelExecutor = channelExecutor;
		this.methodDescriptor = methodDescriptor;
		this.pendingCalls = pendingCalls;
		this.grpcClientPolicy = grpcClientPolicy;
		this.id = streamIndex;
		this.eventLoop = eventLoop;
		ClientCall<Kvs.AerospikeRequestPayload, Kvs.AerospikeResponsePayload> call = channelExecutor.getChannel()
			.newCall(methodDescriptor, callOptions);
		StreamObserver<Kvs.AerospikeRequestPayload> requestObserver =
			ClientCalls.asyncBidiStreamingCall(call, this);
		setRequestObserver(requestObserver);
	}

	private void setRequestObserver(StreamObserver<Kvs.AerospikeRequestPayload> requestObserver) {
		this.requestObserver = requestObserver;
	}

	@Override
	public void onNext(Kvs.AerospikeResponsePayload aerospikeResponsePayload) {
		if (!eventLoop.inEventLoop()) {
			// This call is not within the event loop thread. For some reason
			// gRPC invokes some callbacks from a different thread.
			eventLoop.schedule(() -> onNext(aerospikeResponsePayload), 0,
				TimeUnit.NANOSECONDS);
			return;
		}

		// Invoke callback.
		int id = aerospikeResponsePayload.getId();
		GrpcStreamingCall call;

		int payloadSize = aerospikeResponsePayload.getPayload().size();
		bytesReceived += payloadSize;
		channelExecutor.onPayloadReceived(payloadSize);

		if (aerospikeResponsePayload.getHasNext()) {
			call = executingCalls.get(id);
		}
		else {
			call = executingCalls.remove(id);

			// Update stats.
			requestsInFlight--;
			responsesReceived++;
			channelExecutor.onRequestCompleted();
		}

		// Call might have expired and been cancelled.
		if (call != null) {
			call.onSuccess(aerospikeResponsePayload);
		}

		// TODO can it ever be greater than?
		if (responsesReceived >= grpcClientPolicy.totalRequestsPerStream) {
			// Complete this stream.
			requestObserver.onCompleted();
		}
		else {
			executeCall();
		}
	}

	private void abortExecutingCalls(Throwable throwable) {
		isClosed = true;

		for (GrpcStreamingCall call : executingCalls.values()) {
			call.onError(throwable);
			requestsInFlight--;
		}

		executingCalls.clear();

		channelExecutor.onStreamClosed(this);
	}

	@Override
	public void onError(Throwable throwable) {
		if (!eventLoop.inEventLoop()) {
			// This call is not within the event loop thread. For some reason
			// gRPC invokes error callback from a different thread.
			eventLoop.schedule(() -> onError(throwable), 0,
				TimeUnit.NANOSECONDS);
			return;
		}

		abortExecutingCalls(throwable);
	}

	@Override
	public void onCompleted() {
		abortExecutingCalls(new AerospikeException(ResultCode.SERVER_ERROR,
			"stream completed before all responses have been received"));
	}

	SpscUnboundedArrayQueue<GrpcStreamingCall> getQueue() {
		return pendingCalls;
	}

	MethodDescriptor<Kvs.AerospikeRequestPayload,
		Kvs.AerospikeResponsePayload> getMethodDescriptor() {
		return methodDescriptor;
	}

	int getOngoingRequests() {
		return requestsInFlight + pendingCalls.size();
	}

	public int getId() {
		return id;
	}

	public long getBytesSent() {
		return bytesSent;
	}

	public long getBytesReceived() {
		return bytesReceived;
	}

	public int getRequestsSent() {
		return requestsSent;
	}

	public int getResponsesReceived() {
		return responsesReceived;
	}

	@Override
	public String toString() {
		return "GrpcStream{id=" + id + ", channelExecutor=" + channelExecutor + '}';
	}

	public int getTotalExecutedRequests() {
		return getRequestsSent() + getOngoingRequests();
	}

	public void executeCall() {
		if (isClosed) {
			return;
		}

		pendingCalls.drain(GrpcStream.this::execute, idleCounter -> idleCounter,
			() -> !pendingCalls.isEmpty() &&
				requestsSent < grpcClientPolicy.totalRequestsPerStream &&
				requestsInFlight < grpcClientPolicy.maxConcurrentRequestsPerStream);
	}


	private void execute(GrpcStreamingCall call) {
		try {
			if (call.hasExpired()) {
				call.onError(new AerospikeException.Timeout(call.getPolicy(),
					call.getIteration()));
				return;
			}

			ByteString payload = call.getRequestPayload();

			// Update stats.
			requestsInFlight++;
			bytesSent += payload.size();

			int requestId = requestsSent++;
			Kvs.AerospikeRequestPayload.Builder requestBuilder = Kvs.AerospikeRequestPayload.newBuilder()
				.setPayload(payload)
				.setId(requestId)
				.setIteration(call.getIteration());

			GrpcConversions.setRequestPolicy(call.getPolicy(), requestBuilder);
			Kvs.AerospikeRequestPayload requestPayload = requestBuilder
				.build();
			executingCalls.put(requestId, call);

			requestObserver.onNext(requestPayload);

			if (call.hasExpiry()) {
				// TODO: Is there a need for a more efficient implementation in
				//  terms of the call cancellation.
				eventLoop.schedule(() -> onCancelCall(requestId),
					call.nanosTillExpiry(), TimeUnit.NANOSECONDS);
			}
		}
		catch (Exception e) {
			// Failure in scheduling or delegating through request observer.
			call.onError(e);
		}
	}

	private void onCancelCall(int callId) {
		GrpcStreamingCall call = executingCalls.remove(callId);

		// Call might have completed.
		if (call != null) {
			call.onError(new AerospikeException.Timeout(call.getPolicy(),
				call.getIteration()));
		}
	}

	void enqueue(GrpcStreamingCall call) {
		// TODO: can this call fail?
		pendingCalls.add(call);
	}

	@Override
	public void close() throws IOException {
		while (!pendingCalls.isEmpty()) {
			try {
				pendingCalls.drain(call -> call.failIfNotComplete(ResultCode.CLIENT_ERROR));
			}
			catch (Exception e) {
				Log.error("Error shutting down " + this.getClass() + ": " + e.getMessage());
			}
		}

		executingCalls.values().forEach(call -> {
<<<<<<< HEAD
			try {
				call.failIfNotComplete(ResultCode.CLIENT_ERROR);
			}
			catch (Exception e) {
				Log.error("Error shutting down " + this.getClass() + ": " + e.getMessage());
			}
		});
		executingCalls.clear();
=======
				try {
					call.failIfNotComplete(ResultCode.CLIENT_ERROR);
				}
				catch (Exception e) {
					Log.error("Error shutting down " + this.getClass() + ": " + e.getMessage());
				}
			}
		);
>>>>>>> a9c1f729
	}
}<|MERGE_RESOLUTION|>--- conflicted
+++ resolved
@@ -324,7 +324,6 @@
 		}
 
 		executingCalls.values().forEach(call -> {
-<<<<<<< HEAD
 			try {
 				call.failIfNotComplete(ResultCode.CLIENT_ERROR);
 			}
@@ -333,15 +332,5 @@
 			}
 		});
 		executingCalls.clear();
-=======
-				try {
-					call.failIfNotComplete(ResultCode.CLIENT_ERROR);
-				}
-				catch (Exception e) {
-					Log.error("Error shutting down " + this.getClass() + ": " + e.getMessage());
-				}
-			}
-		);
->>>>>>> a9c1f729
 	}
 }