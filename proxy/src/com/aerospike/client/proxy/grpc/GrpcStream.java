--- conflicted
+++ resolved
@@ -278,12 +278,7 @@
 			Kvs.AerospikeRequestPayload.Builder requestBuilder = call.getRequestBuilder();
 
 			// Update stats.
-<<<<<<< HEAD
-			requestsInFlight++;
 			bytesSent += requestBuilder.getPayload().size();
-=======
-			bytesSent += payload.size();
->>>>>>> 5c518d49
 
 			int requestId = requestsSent++;
 			requestBuilder
@@ -365,7 +360,6 @@
 	private static class StatsGrpcStreamingCall extends GrpcStreamingCall {
 		private final GrpcStreamingCall delegate;
 		private volatile boolean hasReceivedResponse;
-		private GrpcStreamingCall delegate;
 
 		StatsGrpcStreamingCall(GrpcStreamingCall delegate) {
 			super(delegate);
