--- conflicted
+++ resolved
@@ -72,520 +72,6 @@
  * TODO: handle close of channel.
  */
 public class GrpcChannelExecutor implements Runnable {
-<<<<<<< HEAD
-    /**
-     * System property to configure gRPC override authority used as hostname
-     * in TLS verification of the proxy server.
-     */
-    public static final String OVERRIDE_AUTHORITY = "com.aerospike.client" +
-            ".overrideAuthority";
-
-    private static final String AEROSPIKE_CLIENT_USER_AGENT =
-            "AerospikeClientJava/" + AerospikeClientProxy.Version;
-    /**
-     * The delay between iterations of this executor.
-     * <p>
-     * TODO: how to select interval of execution?
-     */
-    private static final long ITERATION_DELAY_MICROS = 250;
-    /**
-     * Unique executor ids.
-     */
-    private static final AtomicLong executorIdIndex = new AtomicLong();
-    private static final AtomicInteger streamIdIndex = new AtomicInteger();
-
-    /**
-     * The HTTP/2 channel of this executor.
-     */
-    private final ManagedChannel channel;
-    /**
-     * The Aerospike gRPC client policy.
-     */
-    private final GrpcClientPolicy grpcClientPolicy;
-    /**
-     * The auth token manager.
-     */
-    private final AuthTokenManager authTokenManager;
-    /**
-     * The event loop bound to the <code>channel</code>. All queued requests
-     * will be executed on this event loop. Some requests will be queued on
-     * this channel in the gRPC callback and some from the pending queue.
-     */
-    private final EventLoop eventLoop;
-    /**
-     * Queued unary calls awaiting execution.
-     */
-    private final MpscUnboundedArrayQueue<GrpcStreamingCall> pendingCalls =
-            new MpscUnboundedArrayQueue<>(32);
-    /**
-     * Queue of closed streams.
-     */
-    private final MpscUnboundedArrayQueue<GrpcStream> closedStreams =
-            new MpscUnboundedArrayQueue<>(32);
-    /**
-     * Map of stream id to streams.
-     */
-    private final Map<Integer, GrpcStream> streams = new HashMap<>();
-    /**
-     * Indicates if this executor is shutdown.
-     */
-    private final AtomicBoolean isClosed = new AtomicBoolean(false);
-    /**
-     * Unique id of the executor.
-     */
-    private final long id;
-    // Statistics.
-    private final AtomicLong ongoingRequests = new AtomicLong();
-    /**
-     * The future to cancel the scheduled iteration of this executor.
-     */
-    private ScheduledFuture<?> iterateFuture;
-    // These are only accessed from the event loop thread
-    // assigned to this channel
-    private volatile long bytesSent;
-    private volatile long bytesReceived;
-    private volatile long requestsSent;
-    private volatile long responsesReceived;
-    private volatile long streamsOpen;
-    private volatile long streamsClosed;
-
-    private GrpcChannelExecutor(ManagedChannel channel,
-                                GrpcClientPolicy grpcClientPolicy,
-                                @Nullable AuthTokenManager authTokenManager,
-                                EventLoop eventLoop, long id) {
-        if (channel == null) {
-            throw new NullPointerException("channel");
-        }
-        if (eventLoop == null) {
-            throw new NullPointerException("eventLoop");
-        }
-        if (grpcClientPolicy == null) {
-            throw new NullPointerException("grpcClientPolicy");
-        }
-
-        this.authTokenManager = authTokenManager;
-        this.channel = channel;
-        this.eventLoop = eventLoop;
-        this.grpcClientPolicy = grpcClientPolicy;
-        this.id = id;
-    }
-
-    public static GrpcChannelExecutor newInstance(GrpcClientPolicy grpcClientPolicy,
-                                                  @Nullable AuthTokenManager authTokenManager,
-                                                  Host... hosts) {
-        if (grpcClientPolicy == null) {
-            throw new NullPointerException("grpcClientPolicy");
-        }
-        if (hosts == null || hosts.length == 0) {
-            throw new IllegalArgumentException("hosts should be non-empty");
-        }
-
-        ChannelAndEventLoop channelAndEventLoop = createGrpcChannel(grpcClientPolicy, hosts);
-        GrpcChannelExecutor executor =
-                new GrpcChannelExecutor(channelAndEventLoop.managedChannel,
-                        grpcClientPolicy, authTokenManager, channelAndEventLoop.eventLoop,
-                        executorIdIndex.getAndIncrement());
-
-        ScheduledFuture<?> future = channelAndEventLoop.eventLoop.scheduleAtFixedRate(executor, 0,
-                ITERATION_DELAY_MICROS, TimeUnit.MICROSECONDS);
-        executor.setScheduledFuture(future);
-
-        return executor;
-    }
-
-    /**
-     * Create a gRPC channel.
-     */
-    @SuppressWarnings("deprecation")
-    private static ChannelAndEventLoop createGrpcChannel(GrpcClientPolicy grpcClientPolicy,
-                                                         Host[] hosts) {
-        NettyChannelBuilder builder;
-
-        if (hosts.length == 1) {
-            builder = NettyChannelBuilder.forAddress(hosts[0].name, hosts[0].port);
-        } else {
-            // Setup round-robin load balancing.
-            NameResolver.Factory nameResolverFactory = new MultiAddressNameResolverFactory(
-                    Arrays.stream(hosts)
-                            .map((host) -> new InetSocketAddress(host.name, host.port))
-                            .collect(
-                                    Collectors.<SocketAddress>toList()));
-            builder = NettyChannelBuilder.forTarget(String.format("%s:%d",
-                    hosts[0].name, hosts[0].port));
-            builder.nameResolverFactory(nameResolverFactory);
-            builder.defaultLoadBalancingPolicy("round_robin");
-        }
-
-        EventLoop eventLoop = grpcClientPolicy.nextEventLoop();
-        EventLoopGroup eventLoopGroup = new SingleEventLoopGroup(eventLoop);
-
-        builder
-                .eventLoopGroup(eventLoopGroup)
-                .perRpcBufferLimit(128 * 1024 * 1024)
-                .channelType(grpcClientPolicy.channelType)
-                .negotiationType(NegotiationType.PLAINTEXT)
-
-                // Execute callbacks in the assigned event loop.
-                // GrpcChannelExecutor.iterate and all of GrpcStream works on
-                // this assumption.
-                .directExecutor()
-
-                // Retry logic is part of the client code.
-                .disableRetry()
-
-                // Server and client flow control policy should be in sync.
-                .flowControlWindow(2 * 1024 * 1024)
-
-                // TODO: is this beneficial? See https://github.com/grpc/grpc-java/issues/8260
-                //  for discussion.
-                // Enabling this feature create too many pings and the server
-                // sends GO_AWAY response.
-                // .initialFlowControlWindow(1024 * 1024)
-
-                // TODO: Should these be part of GrpcClientPolicy?
-                .keepAliveWithoutCalls(true)
-                .keepAliveTime(25, TimeUnit.SECONDS)
-                .keepAliveTimeout(1, TimeUnit.MINUTES);
-
-        if (grpcClientPolicy.tlsPolicy != null) {
-            builder.sslContext(getSslContext(grpcClientPolicy.tlsPolicy));
-            builder.negotiationType(NegotiationType.TLS);
-        } else {
-            builder.usePlaintext();
-        }
-
-        // For testing. Set this to force a hostname irrespective of the
-        // target IP for TLS verification. A simpler way than adding a DNS
-        // entry in the hosts file.
-        String authorityProperty =
-                System.getProperty(OVERRIDE_AUTHORITY);
-        if (authorityProperty != null && !authorityProperty.trim().isEmpty()) {
-            builder.overrideAuthority(authorityProperty);
-        }
-
-        //setting buffer size can improve I/O
-        builder.withOption(ChannelOption.SO_SNDBUF, 1048576);
-        builder.withOption(ChannelOption.SO_RCVBUF, 1048576);
-        builder.withOption(ChannelOption.TCP_NODELAY, true);
-        builder.withOption(ChannelOption.CONNECT_TIMEOUT_MILLIS,
-                grpcClientPolicy.connectTimeoutMillis);
-        builder.userAgent(AEROSPIKE_CLIENT_USER_AGENT);
-
-        // better to have a receive buffer predictor
-        //builder.withOption(ChannelOption.valueOf("receiveBufferSizePredictorFactory"), new AdaptiveReceiveBufferSizePredictorFactory(MIN_PACKET_SIZE, INITIAL_PACKET_SIZE, MAX_PACKET_SIZE))
-
-        //if the server is sending 1000 messages per sec, optimum write buffer watermarks will
-        //prevent unnecessary throttling, Check NioSocketChannelConfig doc
-        builder.withOption(ChannelOption.WRITE_BUFFER_WATER_MARK,
-                new WriteBufferWaterMark(32 * 1024, 64 * 1024));
-
-        ManagedChannel channel = builder.build();
-        // TODO: ensure it is a single threaded event loop.
-        return new ChannelAndEventLoop(channel, eventLoop);
-    }
-
-    private static SslContext getSslContext(TlsPolicy tlsPolicy) {
-        try {
-            SslContextBuilder sslContextBuilder = GrpcSslContexts.forClient();
-            Field field = sslContextBuilder.getClass().getDeclaredField("apn");
-            field.setAccessible(true);
-            ApplicationProtocolConfig apn = (ApplicationProtocolConfig) field.get(sslContextBuilder);
-            if (tlsPolicy.context != null) {
-                CipherSuiteFilter csf = (tlsPolicy.ciphers != null) ? (iterable, list, set) -> {
-                    if (tlsPolicy.ciphers != null) {
-                        return tlsPolicy.ciphers;
-                    }
-                    return tlsPolicy.context.getSupportedSSLParameters().getCipherSuites();
-                } : IdentityCipherSuiteFilter.INSTANCE;
-                return new JdkSslContext(tlsPolicy.context, true, null, csf, apn, ClientAuth.NONE, null, false);
-            }
-            SslContextBuilder builder = SslContextBuilder.forClient();
-            builder.applicationProtocolConfig(apn);
-            if (tlsPolicy.protocols != null) {
-                builder.protocols(tlsPolicy.protocols);
-            }
-
-            if (tlsPolicy.ciphers != null) {
-                builder.ciphers(Arrays.asList(tlsPolicy.ciphers));
-            }
-
-            String keyStoreLocation = System.getProperty("javax.net.ssl.keyStore");
-
-            // Keystore is only required for mutual authentication.
-            if (keyStoreLocation != null) {
-                String keyStorePassword = System.getProperty("javax.net.ssl.keyStorePassword");
-                char[] pass = (keyStorePassword != null) ? keyStorePassword.toCharArray() : null;
-
-                KeyStore ks = KeyStore.getInstance(KeyStore.getDefaultType());
-
-                try (FileInputStream is = new FileInputStream(keyStoreLocation)) {
-                    ks.load(is, pass);
-                }
-
-                KeyManagerFactory kmf = KeyManagerFactory.getInstance(KeyManagerFactory.getDefaultAlgorithm());
-                kmf.init(ks, pass);
-
-                builder.keyManager(kmf);
-            }
-            return builder.build();
-        } catch (Exception e) {
-            throw new AerospikeException("Failed to init netty TLS: " + Util.getErrorMessage(e));
-        }
-    }
-
-    public void execute(GrpcStreamingCall call) {
-        // TODO: add always succeeds?
-        ongoingRequests.getAndIncrement();
-        pendingCalls.add(call);
-    }
-
-    @Override
-    public void run() {
-        try {
-            iterate();
-        } catch (Exception e) {
-            // TODO: signal failure, close channel?
-        }
-    }
-
-    /**
-     * Process a single iteration.
-     */
-    private void iterate() {
-        // Schedule pending calls onto streams.
-        final int LIMIT =
-                grpcClientPolicy.maxConcurrentStreamsPerChannel * grpcClientPolicy.maxConcurrentRequestsPerStream;
-        pendingCalls.drain(this::scheduleCalls, LIMIT);
-
-        // Execute stream calls.
-        streams.values().forEach(GrpcStream::executeCall);
-
-        // Process closed streams.
-        closedStreams.drain(this::processClosedStream, LIMIT);
-    }
-
-    /**
-     * Schedule the call on a stream.
-     */
-    @SuppressWarnings("NonAtomicOperationOnVolatileField")
-    private void scheduleCalls(GrpcStreamingCall call) {
-        // Update stats.
-    	ByteString payload = call.getRequestPayload();
-        bytesSent += payload.size();
-        requestsSent++;
-
-        GrpcStream stream =
-                grpcClientPolicy.grpcStreamSelector.select(new ArrayList<>(streams.values()), call.getMethodDescriptor());
-        if (stream != null) {
-            // TODO: what if add fails
-            stream.enqueue(call);
-            return;
-        }
-
-        // Create new stream.
-        SpscUnboundedArrayQueue<GrpcStreamingCall> queue =
-                new SpscUnboundedArrayQueue<>(128);
-        queue.add(call);
-
-        scheduleCallsOnNewStream(call.getMethodDescriptor(), queue);
-    }
-
-    @SuppressWarnings("NonAtomicOperationOnVolatileField")
-    private void processClosedStream(GrpcStream grpcStream) {
-        if (!streams.containsKey(grpcStream.getId())) {
-            // Should never happen.
-            // TODO: throw Exception.
-            return;
-        }
-
-        streamsOpen--;
-        streamsClosed++;
-        streams.remove(grpcStream.getId());
-
-        if (grpcStream.getQueue().isEmpty()) {
-            // Do nothing.
-            return;
-        }
-
-        // Reuse same queue which has pending requests.
-        scheduleCallsOnNewStream(grpcStream.getMethodDescriptor(), grpcStream.getQueue());
-    }
-
-    /**
-     * Schedule calls in pendingCalls on a new stream.
-     */
-    @SuppressWarnings("NonAtomicOperationOnVolatileField")
-    private void scheduleCallsOnNewStream(MethodDescriptor<Kvs.AerospikeRequestPayload, Kvs.AerospikeResponsePayload> methodDescriptor,
-                                          SpscUnboundedArrayQueue<GrpcStreamingCall> pendingCalls) {
-        CallOptions options = grpcClientPolicy.callOptions;
-        if (authTokenManager != null) {
-            try {
-                options = authTokenManager.setCallCredentials(grpcClientPolicy.callOptions);
-            } catch (Exception e) {
-                AerospikeException aerospikeException =
-                        new AerospikeException(ResultCode.NOT_AUTHENTICATED, e);
-                for (GrpcStreamingCall call = pendingCalls.poll();
-                     call != null;
-                     call = pendingCalls.poll()) {
-                    call.onError(aerospikeException);
-                }
-
-                return;
-            }
-        }
-
-        // Error out all expired calls. When the proxy server is not
-        // reachable, the pendingCalls cycles between streams. The sequence
-        // of events are
-        // - a new stream is created with pendingCalls
-        // - asyncBidiStream creation on the new stream fails immediately,
-        // onError method on the new stream is invoked
-        // - the onError of the new stream calls GrpcChannelExecutor
-        // .onStreamClosed with the same pendingCalls
-        // - in the next call of GrpcChannelExecutor.processClosedStreams in
-        // a iteration the above steps are repeated again
-        SpscUnboundedArrayQueue<GrpcStreamingCall> activeCalls =
-                new SpscUnboundedArrayQueue<>(128);
-        for (GrpcStreamingCall call = pendingCalls.poll(); call != null;
-             call = pendingCalls.poll()) {
-            if (call.hasExpired()) {
-                call.onError(new AerospikeException.Timeout(call.getPolicy(),
-                        call.getIteration()));
-            } else {
-                activeCalls.add(call);
-            }
-        }
-
-        if (activeCalls.isEmpty()) {
-            return;
-        }
-
-        GrpcStream stream = GrpcStream.newInstance(this, methodDescriptor,
-                activeCalls, options, grpcClientPolicy, nextStreamId(), eventLoop);
-
-        streams.put(stream.getId(), stream);
-        streamsOpen++;
-    }
-
-    private int nextStreamId() {
-        return streamIdIndex.getAndIncrement();
-    }
-
-
-    private void setScheduledFuture(ScheduledFuture<?> future) {
-        this.iterateFuture = future;
-    }
-
-    @Override
-    public String toString() {
-        return "GrpcChannelExecutor{id=" + id + '}';
-    }
-
-
-    public void shutdown() {
-        if (isClosed.getAndSet(true)) {
-            return;
-        }
-
-    	// TODO FIX shutdown() hang!
-    	// Just call shutdownNow() instead?
-        //channel.shutdown();
-        channel.shutdownNow();
-
-        // Cancel iterations.
-        iterateFuture.cancel(false);
-    }
-
-    /**
-     * Should be called after a call to shut down.
-     */
-    public boolean awaitTermination(long terminationWaitMillis) {
-        final long startTime = System.nanoTime();
-        boolean interrupted = false;
-        boolean terminated = false;
-        do {
-            try {
-                terminated = channel.awaitTermination(terminationWaitMillis,
-                        TimeUnit.MILLISECONDS);
-                break;
-            } catch (InterruptedException e) {
-                interrupted = true;
-            }
-        } while (TimeUnit.NANOSECONDS.toMillis(System.nanoTime() - startTime) < terminationWaitMillis);
-
-
-        if (interrupted) {
-            Thread.currentThread().interrupt();
-        }
-        return terminated;
-    }
-
-    public long getId() {
-        return id;
-    }
-
-    public long getOngoingRequests() {
-        return ongoingRequests.get();
-    }
-
-    @SuppressWarnings("NonAtomicOperationOnVolatileField")
-    void onRequestCompleted() {
-        responsesReceived++;
-        ongoingRequests.getAndDecrement();
-    }
-
-    @SuppressWarnings("NonAtomicOperationOnVolatileField")
-    void onPayloadReceived(int size) {
-        bytesReceived += size;
-    }
-
-    public long getBytesSent() {
-        return bytesSent;
-    }
-
-    public long getBytesReceived() {
-        return bytesReceived;
-    }
-
-    public long getRequestsSent() {
-        return requestsSent;
-    }
-
-    public long getResponsesReceived() {
-        return responsesReceived;
-    }
-
-    public long getStreamsClosed() {
-        return streamsClosed;
-    }
-
-    public void onStreamClosed(GrpcStream grpcStream) {
-        // TODO: will element always be added?
-        closedStreams.add(grpcStream);
-    }
-
-    public ManagedChannel getChannel() {
-        return channel;
-    }
-
-    public EventLoop getEventLoop() {
-        return eventLoop;
-    }
-
-    public long getStreamsOpen() {
-        return streamsOpen;
-    }
-
-    private static class ChannelAndEventLoop {
-        final ManagedChannel managedChannel;
-        final EventLoop eventLoop;
-
-        private ChannelAndEventLoop(ManagedChannel managedChannel, EventLoop eventLoop) {
-            this.managedChannel = managedChannel;
-            this.eventLoop = eventLoop;
-        }
-    }
-=======
 	/**
 	 * System property to configure gRPC override authority used as hostname
 	 * in TLS verification of the proxy server.
@@ -634,7 +120,7 @@
 	/**
 	 * Queued unary calls awaiting execution.
 	 */
-	private final MpscUnboundedArrayQueue<GrpcStreamingUnaryCall> pendingCalls =
+	private final MpscUnboundedArrayQueue<GrpcStreamingCall> pendingCalls =
 			new MpscUnboundedArrayQueue<>(32);
 	/**
 	 * Queue of closed streams.
@@ -845,7 +331,7 @@
 		return new ChannelAndEventLoop(channel, eventLoop);
 	}
 
-	public void execute(GrpcStreamingUnaryCall call) {
+	public void execute(GrpcStreamingCall call) {
 		// TODO: add always succeeds?
 		ongoingRequests.getAndIncrement();
 		pendingCalls.add(call);
@@ -912,11 +398,11 @@
 	}
 
 	/**
-	 * @param grpcStreamingUnaryCall call to fail.
-	 */
-	private void failOnInvalidToken(GrpcStreamingUnaryCall grpcStreamingUnaryCall) {
-		if (!grpcStreamingUnaryCall.hasCompleted()) {
-			grpcStreamingUnaryCall.onError(new AerospikeException(ResultCode.NOT_AUTHENTICATED));
+	 * @param grpcStreamingCall call to fail.
+	 */
+	private void failOnInvalidToken(GrpcStreamingCall grpcStreamingCall) {
+		if (!grpcStreamingCall.hasCompleted()) {
+            grpcStreamingCall.onError(new AerospikeException(ResultCode.NOT_AUTHENTICATED));
 		}
 	}
 
@@ -924,7 +410,7 @@
 	 * Schedule the call on a stream.
 	 */
 	@SuppressWarnings("NonAtomicOperationOnVolatileField")
-	private void scheduleCalls(GrpcStreamingUnaryCall call) {
+	private void scheduleCalls(GrpcStreamingCall call) {
 		if (call.hasCompleted()) {
 			// Most likely expired while in queue.
 			return;
@@ -944,7 +430,7 @@
 		}
 
 		// Create new stream.
-		SpscUnboundedArrayQueue<GrpcStreamingUnaryCall> queue =
+		SpscUnboundedArrayQueue<GrpcStreamingCall> queue =
 				new SpscUnboundedArrayQueue<>(CALL_QUEUE_CHUNK_SIZE);
 		queue.add(call);
 
@@ -977,7 +463,7 @@
 	 */
 	@SuppressWarnings("NonAtomicOperationOnVolatileField")
 	private void scheduleCallsOnNewStream(MethodDescriptor<Kvs.AerospikeRequestPayload, Kvs.AerospikeResponsePayload> methodDescriptor,
-										  SpscUnboundedArrayQueue<GrpcStreamingUnaryCall> pendingCalls) {
+										  SpscUnboundedArrayQueue<GrpcStreamingCall> pendingCalls) {
 		CallOptions options = grpcClientPolicy.callOptions;
 		if (authTokenManager != null) {
 			try {
@@ -986,7 +472,7 @@
 			catch (Exception e) {
 				AerospikeException aerospikeException =
 						new AerospikeException(ResultCode.NOT_AUTHENTICATED, e);
-				for (GrpcStreamingUnaryCall call = pendingCalls.poll();
+				for (GrpcStreamingCall call = pendingCalls.poll();
 					 call != null;
 					 call = pendingCalls.poll()) {
 					call.onError(aerospikeException);
@@ -1006,9 +492,9 @@
 		// .onStreamClosed with the same pendingCalls
 		// - in the next call of GrpcChannelExecutor.processClosedStreams in
 		// an iteration the above steps repeat
-		SpscUnboundedArrayQueue<GrpcStreamingUnaryCall> activeCalls =
+		SpscUnboundedArrayQueue<GrpcStreamingCall> activeCalls =
 				new SpscUnboundedArrayQueue<>(CALL_QUEUE_CHUNK_SIZE);
-		for (GrpcStreamingUnaryCall call = pendingCalls.poll(); call != null;
+		for (GrpcStreamingCall call = pendingCalls.poll(); call != null;
 			 call = pendingCalls.poll()) {
 			if (call.hasExpired()) {
 				call.onError(new AerospikeException.Timeout(call.getPolicy(),
@@ -1092,12 +578,17 @@
 		return ongoingRequests.get();
 	}
 
-	@SuppressWarnings("NonAtomicOperationOnVolatileField")
-	void responseReceived(int responsePayloadSize) {
-		bytesReceived += responsePayloadSize;
-		responsesReceived++;
-		ongoingRequests.getAndDecrement();
-	}
+
+    @SuppressWarnings("NonAtomicOperationOnVolatileField")
+    void onRequestCompleted() {
+        responsesReceived++;
+        ongoingRequests.getAndDecrement();
+    }
+
+    @SuppressWarnings("NonAtomicOperationOnVolatileField")
+    void onPayloadReceived(int size) {
+        bytesReceived += size;
+    }
 
 	public long getBytesSent() {
 		return bytesSent;
@@ -1136,15 +627,15 @@
 		return streamsOpen;
 	}
 
-	private static class ChannelAndEventLoop {
-		final ManagedChannel managedChannel;
-		final EventLoop eventLoop;
-
-		private ChannelAndEventLoop(ManagedChannel managedChannel, EventLoop eventLoop) {
-			this.managedChannel = managedChannel;
-			this.eventLoop = eventLoop;
-		}
-	}
+    private static class ChannelAndEventLoop {
+        final ManagedChannel managedChannel;
+        final EventLoop eventLoop;
+
+        private ChannelAndEventLoop(ManagedChannel managedChannel, EventLoop eventLoop) {
+            this.managedChannel = managedChannel;
+            this.eventLoop = eventLoop;
+        }
+    }
 
 	public static class ChannelTypeAndEventLoop {
 		private final Class<? extends Channel> channelType;
@@ -1163,5 +654,4 @@
 			return eventLoop;
 		}
 	}
->>>>>>> 93934cb1
 }