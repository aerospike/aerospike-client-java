/*
 * Copyright 2012-2023 Aerospike, Inc.
 *
 * Portions may be licensed to Aerospike, Inc. under one or more contributor
 * license agreements WHICH ARE COMPATIBLE WITH THE APACHE LICENSE, VERSION 2.0.
 *
 * Licensed under the Apache License, Version 2.0 (the "License"); you may not
 * use this file except in compliance with the License. You may obtain a copy of
 * the License at http://www.apache.org/licenses/LICENSE-2.0
 *
 * Unless required by applicable law or agreed to in writing, software
 * distributed under the License is distributed on an "AS IS" BASIS, WITHOUT
 * WARRANTIES OR CONDITIONS OF ANY KIND, either express or implied. See the
 * License for the specific language governing permissions and limitations under
 * the License.
 */
package com.aerospike.client.proxy.grpc;

import java.io.FileInputStream;
import java.lang.reflect.Field;
import java.net.InetSocketAddress;
import java.net.SocketAddress;
import java.security.KeyStore;
import java.util.ArrayList;
import java.util.Arrays;
import java.util.HashMap;
import java.util.Map;
import java.util.concurrent.TimeUnit;
import java.util.concurrent.atomic.AtomicInteger;
import java.util.concurrent.atomic.AtomicLong;
import java.util.concurrent.atomic.AtomicReference;
import java.util.stream.Collectors;
import javax.annotation.Nullable;
import javax.net.ssl.KeyManagerFactory;

import org.jctools.queues.SpscUnboundedArrayQueue;

import com.aerospike.client.AerospikeException;
import com.aerospike.client.Host;
import com.aerospike.client.Log;
import com.aerospike.client.ResultCode;
import com.aerospike.client.policy.TlsPolicy;
import com.aerospike.client.proxy.AerospikeClientProxy;
import com.aerospike.client.proxy.auth.AuthTokenManager;
import com.aerospike.client.util.Util;
import com.aerospike.proxy.client.Kvs;

import io.grpc.CallOptions;
import io.grpc.ManagedChannel;
import io.grpc.MethodDescriptor;
import io.grpc.NameResolver;
import io.grpc.netty.GrpcSslContexts;
import io.grpc.netty.NegotiationType;
import io.grpc.netty.NettyChannelBuilder;
import io.netty.channel.Channel;
import io.netty.channel.ChannelOption;
import io.netty.channel.EventLoop;
import io.netty.channel.WriteBufferWaterMark;
import io.netty.handler.ssl.ApplicationProtocolConfig;
import io.netty.handler.ssl.CipherSuiteFilter;
import io.netty.handler.ssl.ClientAuth;
import io.netty.handler.ssl.IdentityCipherSuiteFilter;
import io.netty.handler.ssl.JdkSslContext;
import io.netty.handler.ssl.SslContext;
import io.netty.handler.ssl.SslContextBuilder;
import io.netty.util.concurrent.ScheduledFuture;
import io.netty.util.internal.shaded.org.jctools.queues.MpscUnboundedArrayQueue;

/**
 * All gRPC requests on a HTTP/2 channel are handled by this class throughout
 * the channel lifetime.
 *
 * <p>
 * TODO: handle close of channel.
 */
public class GrpcChannelExecutor implements Runnable {
	/**
	 * System property to configure gRPC override authority used as hostname
	 * in TLS verification of the proxy server.
	 */
	public static final String OVERRIDE_AUTHORITY = "com.aerospike.client" +
		".overrideAuthority";

	private static final String AEROSPIKE_CLIENT_USER_AGENT =
		"AerospikeClientJava/" + AerospikeClientProxy.Version;

	/**
	 * Call queue initial chunk size.
	 */
	private static final int CALL_QUEUE_CHUNK_SIZE = 128;

	/**
	 * The delay between iterations of this executor.
	 * <p>
	 * TODO: how to select interval of execution?
	 */
	private static final long ITERATION_DELAY_MICROS = 250;

	/**
	 * Unique executor ids.
	 */
	private static final AtomicLong executorIdIndex = new AtomicLong();
	private static final AtomicInteger streamIdIndex = new AtomicInteger();

	/**
	 * The HTTP/2 channel of this executor.
	 */
	private final ManagedChannel channel;
	/**
	 * The Aerospike gRPC client policy.
	 */
	private final GrpcClientPolicy grpcClientPolicy;
	/**
	 * The auth token manager.
	 */
	private final AuthTokenManager authTokenManager;
	/**
	 * The event loop bound to the <code>channel</code>. All queued requests
	 * will be executed on this event loop. Some requests will be queued on
	 * this channel in the gRPC callback and some from the pending queue.
	 */
	private final EventLoop eventLoop;
	/**
	 * Queued unary calls awaiting execution.
	 */
	private final MpscUnboundedArrayQueue<GrpcStreamingCall> pendingCalls =
		new MpscUnboundedArrayQueue<>(32);
	/**
	 * Queue of closed streams.
	 */
	private final MpscUnboundedArrayQueue<GrpcStream> closedStreams =
		new MpscUnboundedArrayQueue<>(32);
	/**
	 * Map of stream id to streams.
	 */
	private final Map<Integer, GrpcStream> streams = new HashMap<>();
	/**
	 * Shutdown initiation time.
	 */
	private long shutdownStartTimeNanos;
	/**
	 * Current state of the channel.
	 */
	private final AtomicReference<ChannelState> channelState;
	/**
	 * Unique id of the executor.
	 */
	private final long id;
	// Statistics.
	private final AtomicLong ongoingRequests = new AtomicLong();
	private final int drainLimit;

	/**
<<<<<<< HEAD
	 * A lock and its {@link Condition} to wait on for all ongoing streams
	 * to finish before we shut down the channel.
	 */
	private final ReentrantLock shutdownLock = new ReentrantLock();
	private final Condition shutdownCondition = shutdownLock.newCondition();


	/**
=======
>>>>>>> 5c518d49
	 * The future to cancel the scheduled iteration of this executor.
	 */
	private ScheduledFuture<?> iterateFuture;
	// These are only accessed from the event loop thread
	// assigned to this channel
	private volatile long bytesSent;
	private volatile long bytesReceived;
	private volatile long requestsSent;
	private volatile long responsesReceived;
	private volatile long streamsOpen;
	private volatile long streamsClosed;
	/**
	 * Time when the channel executor saw an invalid token. If this field is
	 * zero the token is valid.
	 * <p>
	 * Is not volatile because it is access from a single thread.
	 */
	private long tokenInvalidStartTime = 0;

	public GrpcChannelExecutor(GrpcClientPolicy grpcClientPolicy,
							   ChannelTypeAndEventLoop channelTypeAndEventLoop,
							   @Nullable AuthTokenManager authTokenManager,
							   Host... hosts) {
		if (grpcClientPolicy == null) {
			throw new NullPointerException("grpcClientPolicy");
		}
		if (hosts == null || hosts.length == 0) {
			throw new IllegalArgumentException("hosts should be non-empty");
		}

		this.grpcClientPolicy = grpcClientPolicy;
		this.drainLimit =
			this.grpcClientPolicy.maxConcurrentStreamsPerChannel * grpcClientPolicy.maxConcurrentRequestsPerStream;
		this.authTokenManager = authTokenManager;
		this.id = executorIdIndex.getAndIncrement();
		ChannelAndEventLoop channelAndEventLoop =
			createGrpcChannel(channelTypeAndEventLoop.getEventLoop()
				, channelTypeAndEventLoop.getChannelType(), hosts);
		this.channel = channelAndEventLoop.managedChannel;
		channelState = new AtomicReference<>(ChannelState.READY);
		this.eventLoop = channelAndEventLoop.eventLoop;

		ScheduledFuture<?> future =
			channelAndEventLoop.eventLoop.scheduleAtFixedRate(this, 0,
				ITERATION_DELAY_MICROS, TimeUnit.MICROSECONDS);
		setScheduledFuture(future);
	}

	private static SslContext getSslContext(TlsPolicy tlsPolicy) {
		try {
			SslContextBuilder sslContextBuilder = GrpcSslContexts.forClient();
			Field field = sslContextBuilder.getClass().getDeclaredField("apn");
			field.setAccessible(true);
			ApplicationProtocolConfig apn = (ApplicationProtocolConfig)field.get(sslContextBuilder);
			if (tlsPolicy.context != null) {
				CipherSuiteFilter csf = (tlsPolicy.ciphers != null) ? (iterable, list, set) -> {
					if (tlsPolicy.ciphers != null) {
						return tlsPolicy.ciphers;
					}
					return tlsPolicy.context.getSupportedSSLParameters().getCipherSuites();
				} : IdentityCipherSuiteFilter.INSTANCE;
				return new JdkSslContext(tlsPolicy.context, true, null, csf, apn, ClientAuth.NONE, null, false);
			}
			SslContextBuilder builder = SslContextBuilder.forClient();
			builder.applicationProtocolConfig(apn);
			if (tlsPolicy.protocols != null) {
				builder.protocols(tlsPolicy.protocols);
			}

			if (tlsPolicy.ciphers != null) {
				builder.ciphers(Arrays.asList(tlsPolicy.ciphers));
			}

			String keyStoreLocation = System.getProperty("javax.net.ssl.keyStore");

			// Keystore is only required for mutual authentication.
			if (keyStoreLocation != null) {
				String keyStorePassword = System.getProperty("javax.net.ssl.keyStorePassword");
				char[] pass = (keyStorePassword != null) ? keyStorePassword.toCharArray() : null;

				KeyStore ks = KeyStore.getInstance(KeyStore.getDefaultType());

				try (FileInputStream is = new FileInputStream(keyStoreLocation)) {
					ks.load(is, pass);
				}

				KeyManagerFactory kmf = KeyManagerFactory.getInstance(KeyManagerFactory.getDefaultAlgorithm());
				kmf.init(ks, pass);

				builder.keyManager(kmf);
			}
			return builder.build();
		}
		catch (Exception e) {
			throw new AerospikeException("Failed to init netty TLS: " + Util.getErrorMessage(e));
		}
	}

	/**
	 * Create a gRPC channel.
	 */
	@SuppressWarnings("deprecation")
	private ChannelAndEventLoop createGrpcChannel(EventLoop eventLoop,
												  Class<? extends Channel> channelType, Host[] hosts) {
		NettyChannelBuilder builder;

		if (hosts.length == 1) {
			builder = NettyChannelBuilder.forAddress(hosts[0].name, hosts[0].port);
		}
		else {
			// Setup round-robin load balancing.
			NameResolver.Factory nameResolverFactory = new MultiAddressNameResolverFactory(
				Arrays.stream(hosts)
					.map((host) -> new InetSocketAddress(host.name, host.port))
					.collect(
						Collectors.<SocketAddress>toList()));
			builder = NettyChannelBuilder.forTarget(String.format("%s:%d",
				hosts[0].name, hosts[0].port));
			builder.nameResolverFactory(nameResolverFactory);
			builder.defaultLoadBalancingPolicy("round_robin");
		}

		SingleEventLoopGroup eventLoopGroup = new SingleEventLoopGroup(eventLoop);
		builder
			.eventLoopGroup(eventLoopGroup)
			.perRpcBufferLimit(128 * 1024 * 1024)
			.channelType(channelType)
			.negotiationType(NegotiationType.PLAINTEXT)

			// Have a very large limit because this response is coming from
			// the proxy server.
			.maxInboundMessageSize(128 * 1024 * 1024)

			// Execute callbacks in the assigned event loop.
			// GrpcChannelExecutor.iterate and all of GrpcStream works on
			// this assumption.
			.directExecutor()

			// Retry logic is part of the client code.
			.disableRetry()

			// Server and client flow control policy should be in sync.
			.flowControlWindow(2 * 1024 * 1024)

			// TODO: is this beneficial? See https://github.com/grpc/grpc-java/issues/8260
			//  for discussion.
			// Enabling this feature create too many pings and the server
			// sends GO_AWAY response.
			// .initialFlowControlWindow(1024 * 1024)

			// TODO: Should these be part of GrpcClientPolicy?
			.keepAliveWithoutCalls(true)
			.keepAliveTime(25, TimeUnit.SECONDS)
			.keepAliveTimeout(1, TimeUnit.MINUTES);

		if (grpcClientPolicy.tlsPolicy != null) {
			builder.sslContext(getSslContext(grpcClientPolicy.tlsPolicy));
			builder.negotiationType(NegotiationType.TLS);
		}
		else {
			builder.usePlaintext();
		}

		// For testing. Set this to force a hostname irrespective of the
		// target IP for TLS verification. A simpler way than adding a DNS
		// entry in the hosts file.
		String authorityProperty =
			System.getProperty(OVERRIDE_AUTHORITY);
		if (authorityProperty != null && !authorityProperty.trim().isEmpty()) {
			builder.overrideAuthority(authorityProperty);
		}

		//setting buffer size can improve I/O
		builder.withOption(ChannelOption.SO_SNDBUF, 1048576);
		builder.withOption(ChannelOption.SO_RCVBUF, 1048576);
		builder.withOption(ChannelOption.TCP_NODELAY, true);
		builder.withOption(ChannelOption.CONNECT_TIMEOUT_MILLIS,
			grpcClientPolicy.connectTimeoutMillis);
		builder.userAgent(AEROSPIKE_CLIENT_USER_AGENT);

		// better to have a receive buffer predictor
		//builder.withOption(ChannelOption.valueOf("receiveBufferSizePredictorFactory"), new AdaptiveReceiveBufferSizePredictorFactory(MIN_PACKET_SIZE, INITIAL_PACKET_SIZE, MAX_PACKET_SIZE))

		//if the server is sending 1000 messages per sec, optimum write buffer watermarks will
		//prevent unnecessary throttling, Check NioSocketChannelConfig doc
		builder.withOption(ChannelOption.WRITE_BUFFER_WATER_MARK,
			new WriteBufferWaterMark(32 * 1024, 64 * 1024));

		ManagedChannel channel = builder.build();
		// TODO: ensure it is a single threaded event loop.
		return new ChannelAndEventLoop(channel, eventLoop);
	}

	public void execute(GrpcStreamingCall call) {
		if (channelState.get() != ChannelState.READY) {
			call.failIfNotComplete(ResultCode.CLIENT_ERROR);
			return;
		}
		// TODO: add always succeeds?
		ongoingRequests.getAndIncrement();
		pendingCalls.add(call);
	}

	@Override
	public void run() {
		try {
			iterate();
		}
		catch (Exception e) {
			// TODO: signal failure, close channel?
		}
	}

	/**
	 * Process a single iteration.
	 */
	private void iterate() {
		switch (channelState.get()) {
			case READY:
				executeCalls();
				break;

			case SHUTTING_DOWN:
				boolean allCallsCompleted = pendingCalls.isEmpty() &&
					streams.values().stream()
						.allMatch(grpcStream -> grpcStream.getOngoingRequests() == 0);

				int closeTimeout = grpcClientPolicy.closeTimeout;
				if (closeTimeout < 0) {
					// Shutdown immediately.
					shutdownNow();
				}
				else if (closeTimeout == 0) {
					// Wait for all pending calls to complete.
					if (allCallsCompleted) {
						shutdownNow();
					}
					else {
						Log.debug(this + " shutdown: awaiting completion of " +
							"all calls for closeTimeout=0.");
						executeCalls();
					}
				}
				else {
					// Wait for all pending calls to complete or timeout.
					long elapsedTimeMillis =
						TimeUnit.NANOSECONDS.toMillis(System.nanoTime() - shutdownStartTimeNanos);
					if (allCallsCompleted || elapsedTimeMillis >= closeTimeout) {
						shutdownNow();
					}
					else {
						Log.debug(this + " shutdown: awaiting closeTimeout="
							+ closeTimeout + ", elapsed time=" + elapsedTimeMillis);
						executeCalls();
					}
				}
				break;

			case SHUTDOWN:
				Log.warn("Iterate being called after channel shutdown");
				break;

			default:
				Log.error("Unknown channel state: " + channelState.get());
				break;
		}
	}

	private void executeCalls() {
		if (authTokenManager != null && !authTokenManager.isTokenValid()) {
			expireOrDrainOnInvalidToken();
			return;
		}

		// Schedule pending calls onto streams.
		pendingCalls.drain(this::scheduleCalls, drainLimit);

		// Execute stream calls.
		streams.values().forEach(GrpcStream::executeCall);

		// Process closed streams.
		closedStreams.drain(this::processClosedStream, drainLimit);
	}

	/**
	 * Expire queued calls and drain queue if required when we have an invalid
	 * auth token.
	 */
	private void expireOrDrainOnInvalidToken() {
		assert authTokenManager != null;

		if (tokenInvalidStartTime == 0) {
			tokenInvalidStartTime = System.currentTimeMillis();
		}

		// Token is invalid. This happens at the start before the first
		// access token fetch or if the token expires and could not be
		// refreshed.
		pendingCalls.forEach(call -> {
			if (!call.hasCompleted() && call.hasExpired()) {
				call.onError(new AerospikeException.Timeout(call.getPolicy(),
					call.getIteration()));
			}
		});


		long tokenWaitTimeout = tokenInvalidStartTime + authTokenManager.getRefreshMinTime() * 3L;
		if (tokenWaitTimeout < System.currentTimeMillis()) {
			tokenInvalidStartTime = 0;
			// It's been too long without a valid access token. Drain and
			// report all queued calls as failed.
			pendingCalls.drain(call -> call.failIfNotComplete(ResultCode.NOT_AUTHENTICATED));
		}
	}

	/**
	 * Schedule the call on a stream.
	 */
	@SuppressWarnings("NonAtomicOperationOnVolatileField")
	private void scheduleCalls(GrpcStreamingCall call) {
		if (call.hasCompleted()) {
			// Most likely expired while in queue.
			return;
		}

		// Update stats.
		bytesSent += call.getRequestBuilder().getPayload().size();
		requestsSent++;

		// The stream will be close by the selector.
		//noinspection resource
		GrpcStream stream =
			grpcClientPolicy.grpcStreamSelector.select(new ArrayList<>(streams.values()), call.getStreamingMethodDescriptor());
		if (stream != null) {
			// TODO: what if add fails
			stream.enqueue(call);
			return;
		}

		// Create new stream.
		SpscUnboundedArrayQueue<GrpcStreamingCall> queue =
			new SpscUnboundedArrayQueue<>(CALL_QUEUE_CHUNK_SIZE);
		queue.add(call);

		scheduleCallsOnNewStream(call.getStreamingMethodDescriptor(), queue);
	}

	@SuppressWarnings("NonAtomicOperationOnVolatileField")
	private void processClosedStream(GrpcStream grpcStream) {
		if (!streams.containsKey(grpcStream.getId())) {
			// Should never happen.
			// TODO: throw Exception.
			return;
		}

		streamsOpen--;
		streamsClosed++;
		streams.remove(grpcStream.getId());

		if (grpcStream.getQueue().isEmpty()) {
			// Do nothing.
			return;
		}

		// Reuse same queue which has pending requests.
		scheduleCallsOnNewStream(grpcStream.getMethodDescriptor(), grpcStream.getQueue());
	}

	/**
	 * Schedule calls in pendingCalls on a new stream.
	 */
	@SuppressWarnings("NonAtomicOperationOnVolatileField")
	private void scheduleCallsOnNewStream(MethodDescriptor<Kvs.AerospikeRequestPayload, Kvs.AerospikeResponsePayload> methodDescriptor,
										  SpscUnboundedArrayQueue<GrpcStreamingCall> pendingCalls) {
		CallOptions options = grpcClientPolicy.callOptions;
		if (authTokenManager != null) {
			try {
				options = authTokenManager.setCallCredentials(grpcClientPolicy.callOptions);
			}
			catch (Exception e) {
				AerospikeException aerospikeException =
					new AerospikeException(ResultCode.NOT_AUTHENTICATED, e);
				for (GrpcStreamingCall call = pendingCalls.poll();
					 call != null;
					 call = pendingCalls.poll()) {
					call.onError(aerospikeException);
				}

				return;
			}
		}

		// Error out all expired calls. When the proxy server is not
		// reachable, the pendingCalls cycles between streams. The sequence
		// of events are
		// - a new stream is created with pendingCalls
		// - asyncBidiStream creation on the new stream fails immediately,
		// onError method on the new stream is invoked
		// - the onError of the new stream calls GrpcChannelExecutor
		// .onStreamClosed with the same pendingCalls
		// - in the next call of GrpcChannelExecutor.processClosedStreams in
		// an iteration the above steps repeat
		SpscUnboundedArrayQueue<GrpcStreamingCall> activeCalls =
			new SpscUnboundedArrayQueue<>(CALL_QUEUE_CHUNK_SIZE);
		for (GrpcStreamingCall call = pendingCalls.poll(); call != null;
			 call = pendingCalls.poll()) {
			if (call.hasExpired()) {
				call.onError(new AerospikeException.Timeout(call.getPolicy(),
					call.getIteration()));
			}
			else {
				activeCalls.add(call);
			}
		}

		if (activeCalls.isEmpty()) {
			return;
		}

		GrpcStream stream = new GrpcStream(this, methodDescriptor,
			activeCalls, options, grpcClientPolicy, nextStreamId(), eventLoop);

		streams.put(stream.getId(), stream);
		streamsOpen++;
	}

	/**
	 * Start the shutdown of this channel. Any new requests will be rejected.
	 * The shutdown respects the clientTimeout setting. Use
	 * {@link #isTerminated()} to see if shutdown is complete.
	 */
	public void shutdown() {
		if (!channelState.compareAndSet(ChannelState.READY, ChannelState.SHUTTING_DOWN)) {
			return;
		}

		shutdownStartTimeNanos = System.nanoTime();

		// If inside event loop thread, cannot wait for calls in this channel
		// to complete without deadlocking, abort and shutdown now.
		if (eventLoop.inEventLoop()) {
			shutdownNow();
		}
	}

	/**
	 * <b>WARN</b> This method should always be called from the [eventLoop]
	 * thread.
	 */
	private void shutdownNow() {
		if (channelState.getAndSet(ChannelState.SHUTDOWN) == ChannelState.SHUTDOWN) {
			return;
		}

		closeAllPendingCalls();
		channel.shutdownNow();
		iterateFuture.cancel(false);
	}

	private void closeAllPendingCalls() {
		while (!pendingCalls.isEmpty()) {
			try {
				pendingCalls.drain(call -> call.failIfNotComplete(ResultCode.CLIENT_ERROR));
			}
			catch (Exception e) {
				Log.error("Error shutting down " + this.getClass() + ": " + e.getMessage());
			}
		}
		streams.values().forEach(stream -> {
			try {
				stream.close();
			}
			catch (Exception e) {
				Log.error("Error closing " + GrpcStream.class + ": " + e.getMessage());
			}
		});
		streams.clear();
	}

	boolean isTerminated() {
		return channelState.get() == ChannelState.SHUTDOWN && channel.isTerminated();
	}

	private int nextStreamId() {
		return streamIdIndex.getAndIncrement();
	}


	private void setScheduledFuture(ScheduledFuture<?> future) {
		this.iterateFuture = future;
	}

	@Override
	public String toString() {
		return "GrpcChannelExecutor{id=" + id + '}';
	}

	public long getId() {
		return id;
	}

	public long getOngoingRequests() {
		return ongoingRequests.get();
	}


	@SuppressWarnings("NonAtomicOperationOnVolatileField")
	void onRequestCompleted() {
		responsesReceived++;
		ongoingRequests.getAndDecrement();
	}

	@SuppressWarnings("NonAtomicOperationOnVolatileField")
	void onPayloadReceived(int size) {
		bytesReceived += size;
	}

	public long getBytesSent() {
		return bytesSent;
	}

	public long getBytesReceived() {
		return bytesReceived;
	}

	public long getRequestsSent() {
		return requestsSent;
	}

	public long getResponsesReceived() {
		return responsesReceived;
	}

	public long getStreamsClosed() {
		return streamsClosed;
	}

	public void onStreamClosed(GrpcStream grpcStream) {
		closedStreams.add(grpcStream);
	}

	public ManagedChannel getChannel() {
		return channel;
	}

	public EventLoop getEventLoop() {
		return eventLoop;
	}

	public long getStreamsOpen() {
		return streamsOpen;
	}

	private static class ChannelAndEventLoop {
		final ManagedChannel managedChannel;
		final EventLoop eventLoop;

		private ChannelAndEventLoop(ManagedChannel managedChannel, EventLoop eventLoop) {
			this.managedChannel = managedChannel;
			this.eventLoop = eventLoop;
		}
	}

	private enum ChannelState {
		READY, SHUTTING_DOWN, SHUTDOWN
	}

	public static class ChannelTypeAndEventLoop {
		private final Class<? extends Channel> channelType;
		private final EventLoop eventLoop;

		public ChannelTypeAndEventLoop(Class<? extends Channel> channelType, EventLoop eventLoop) {
			this.channelType = channelType;
			this.eventLoop = eventLoop;
		}

		public Class<? extends Channel> getChannelType() {
			return channelType;
		}

		public EventLoop getEventLoop() {
			return eventLoop;
		}
	}
}<|MERGE_RESOLUTION|>--- conflicted
+++ resolved
@@ -151,17 +151,6 @@
 	private final int drainLimit;
 
 	/**
-<<<<<<< HEAD
-	 * A lock and its {@link Condition} to wait on for all ongoing streams
-	 * to finish before we shut down the channel.
-	 */
-	private final ReentrantLock shutdownLock = new ReentrantLock();
-	private final Condition shutdownCondition = shutdownLock.newCondition();
-
-
-	/**
-=======
->>>>>>> 5c518d49
 	 * The future to cancel the scheduled iteration of this executor.
 	 */
 	private ScheduledFuture<?> iterateFuture;
