--- conflicted
+++ resolved
@@ -26,10 +26,6 @@
 import com.aerospike.client.proxy.grpc.GrpcCallExecutor;
 import com.aerospike.proxy.client.KVSGrpc;
 import com.aerospike.proxy.client.Kvs;
-<<<<<<< HEAD
-=======
-
->>>>>>> 93934cb1
 import io.grpc.MethodDescriptor;
 
 public class ReadCommandProxy extends CommandProxy {
@@ -65,11 +61,6 @@
 		this.key = key;
 		this.binNames = null;
 		this.isOperation = isOperation;
-	}
-
-	@Override
-	protected MethodDescriptor<Kvs.AerospikeRequestPayload, Kvs.AerospikeResponsePayload> getGrpcMethod() {
-		return KVSGrpc.getGetStreamingMethod();
 	}
 
 	@Override
