/*
 * Copyright 2012-2018 Aerospike, Inc.
 *
 * Portions may be licensed to Aerospike, Inc. under one or more contributor
 * license agreements WHICH ARE COMPATIBLE WITH THE APACHE LICENSE, VERSION 2.0.
 *
 * Licensed under the Apache License, Version 2.0 (the "License"); you may not
 * use this file except in compliance with the License. You may obtain a copy of
 * the License at http://www.apache.org/licenses/LICENSE-2.0
 *
 * Unless required by applicable law or agreed to in writing, software
 * distributed under the License is distributed on an "AS IS" BASIS, WITHOUT
 * WARRANTIES OR CONDITIONS OF ANY KIND, either express or implied. See the
 * License for the specific language governing permissions and limitations under
 * the License.
 */
package com.aerospike.benchmarks;

import java.util.Iterator;

import com.aerospike.client.AerospikeException;
import com.aerospike.client.Bin;
import com.aerospike.client.Key;
import com.aerospike.client.Record;
import com.aerospike.client.ResultCode;
import com.aerospike.client.Value;
import com.aerospike.client.policy.GenerationPolicy;
import com.aerospike.client.policy.WritePolicy;
import com.aerospike.client.util.RandomShift;

/**
 * Random Read/Write workload task.
 */
public abstract class RWTask {

	final Arguments args;
	final CounterStore counters;
	final WritePolicy writePolicyGeneration;
	final long keyStart;
	final long keyCount;
	boolean valid;
	
	public RWTask(Arguments args, CounterStore counters, long keyStart, long keyCount) {
		this.args = args;
		this.counters = counters;
		this.keyStart = keyStart;
		this.keyCount = keyCount;
		this.valid = true;
		
		writePolicyGeneration = new WritePolicy(args.writePolicy);
		writePolicyGeneration.generationPolicy = GenerationPolicy.EXPECT_GEN_EQUAL;
		writePolicyGeneration.generation = 0;		
	}	
	
	public void stop() {
		valid = false;
	}
	
	protected void runCommand(RandomShift random) {
		try {
			switch (args.workload) {
			case READ_UPDATE:
				readUpdate(random);
				break;
				
			case READ_MODIFY_UPDATE:
				readModifyUpdate(random);		
				break;
				
			case READ_MODIFY_INCREMENT:
				readModifyIncrement(random);		
				break;
				
			case READ_MODIFY_DECREMENT:
				readModifyDecrement(random);		
				break;
				
			case READ_FROM_FILE:
				readFromFile(random);	
				break;
				
			case TRANSACTION:
				runTransaction(random);
				break;
			}
		} 
		catch (Exception e) {
			if (args.debug) {
				e.printStackTrace();
			}
			else {
				System.out.println("Exception - " + e.toString());
			}
		}		 
	}

	protected void runNextCommand() {
	}

	private void readUpdate(RandomShift random) {
		if (random.nextInt(100) < args.readPct) {
			boolean isMultiBin = random.nextInt(100) < args.readMultiBinPct;
			
			if (args.batchSize <= 1) {
				long key = random.nextLong(keyCount);
				doRead(key, isMultiBin);
			}
			else {
				doReadBatch(random, isMultiBin);
			}
		}
		else {
			boolean isMultiBin = random.nextInt(100) < args.writeMultiBinPct;
			
			// Perform Single record write even if in batch mode.
			long key = random.nextLong(keyCount);
			doWrite(random, key, isMultiBin, null);
		}		
	}

	private void readModifyUpdate(RandomShift random) {
		long key = random.nextLong(keyCount);
				
		// Read all bins.
		doRead(key, true);
		// Write one bin.
		doWrite(random, key, false, null);
	}
	
	private void readModifyIncrement(RandomShift random) {
		long key = random.nextLong(keyCount);

		// Read all bins.
		doRead(key, true);
		// Increment one bin.
		doIncrement(key, 1);
	}

	private void readModifyDecrement(RandomShift random) {
		long key = random.nextLong(keyCount);

		// Read all bins.
		doRead(key, true);
		// Decrement one bin.
		doIncrement(key, -1);
	}
	
	private void readFromFile(RandomShift random) {
		long key = random.nextLong(keyCount);
		
		if (args.keyType == KeyType.STRING) {
		    doReadString(key, true);
		}    
		else if (args.keyType == KeyType.INTEGER) {
			doReadLong(key, true);
		}
	}

	private void runTransaction(RandomShift random) {
		long key;
		Iterator<TransactionalItem> iterator = args.transactionalWorkload.iterator(random);
		long begin = System.nanoTime();
		while (iterator.hasNext()) {
			TransactionalItem thisItem = iterator.next();
			switch (thisItem.getType()) {
				case MULTI_BIN_READ:
					key = random.nextLong(keyCount);
					doRead(key, true);
					break;
				case MULTI_BIN_BATCH_READ:
					doRead(getKeys(random, thisItem.getRepetitions()), true);
					break;
				case MULTI_BIN_REPLACE:
					key = random.nextLong(keyCount);
					doWrite(random, key, true, args.replacePolicy);
					break;
				case MULTI_BIN_UPDATE:
					key = random.nextLong(keyCount);
					doWrite(random, key, true, args.updatePolicy);
					break;
				case SINGLE_BIN_INCREMENT:
					key = random.nextLong(keyCount);
					// Increment one bin.
					doIncrement(key, 1);
					break;
				case SINGLE_BIN_READ:
					key = random.nextLong(keyCount);
					doRead(key, false);
					break;
				case SINGLE_BIN_BATCH_READ:
					doRead(getKeys(random, thisItem.getRepetitions()), false);
					break;
				case SINGLE_BIN_REPLACE:
					key = random.nextLong(keyCount);
					doWrite(random, key, false, args.replacePolicy);
					break;
				case SINGLE_BIN_UPDATE:
					key = random.nextLong(keyCount);
					doWrite(random, key, false, args.updatePolicy);
					break;
				default:
					break;
			}
		}
		
		if (counters.transaction.latency != null) {
			long elapsed = System.nanoTime() - begin;
			counters.transaction.count.getAndIncrement();			
			counters.transaction.latency.add(elapsed);
		}
	}
	
	private long[] getKeys(RandomShift random, int count) {
		long[] keys = new long[count];
		for (int i = 0; i < count; i++) {
			keys[i] = random.nextLong(keyCount);
		}
		return keys;
	}
	
	/**
	 * Write the key at the given index
	 */
	protected void doWrite(RandomShift random, long keyIdx, boolean multiBin, WritePolicy writePolicy) {
		Key key = new Key(args.namespace, args.setName, keyStart + keyIdx);
		// Use predictable value for 0th bin same as key value
		Bin[] bins = args.getBins(random, multiBin, keyStart + keyIdx);
		
		try {
			put(writePolicy, key, bins);
		}
		catch (AerospikeException ae) {
			writeFailure(ae);
			runNextCommand();
		}	
		catch (Exception e) {
			writeFailure(e);
			runNextCommand();
		}
	}

	/**
	 * Increment (or decrement, if incrValue is negative) the key at the given index.
	 */
	protected void doIncrement(long keyIdx, int incrValue) {
		// set up bin for increment
		Bin[] bins = new Bin[] {new Bin("", incrValue)};
		
		try {
			add(new Key(args.namespace, args.setName, keyStart + keyIdx), bins);			
		}
		catch (AerospikeException ae) {
			writeFailure(ae);
			runNextCommand();
		}
		catch (Exception e) {
			writeFailure(e);
			runNextCommand();
		}
	}
		
	/**
	 * Read the key at the given index.
	 */
	protected void doRead(long keyIdx, boolean multiBin) {
		try {

			Key key = new Key(args.namespace, args.setName, keyStart + keyIdx);
<<<<<<< HEAD
			if (multiBin) {
=======

			// if udf has been chosen call udf
			if (args.udfValues != null) {
				get(key,args.udfPackageName,args.udfFunctionName,args.udfValues);
			}
			else if (multiBin) {
>>>>>>> 2d162b17
				// Read all bins, maybe validate
				get(key);			
			} 
			else {
				// Read one bin, maybe validate
				get(key, "0");
			}
		}
		catch (AerospikeException ae) {
			readFailure(ae);
			runNextCommand();
		}
		catch (Exception e) {
			readFailure(e);
			runNextCommand();
		}
	}

	/**
	 * Read the keys at the given indexex.
	 */
	protected void doRead(long[] keyIdxs, boolean multiBin) {
		try {
			Key[] keys = new Key[keyIdxs.length];
			for (int i = 0; i < keyIdxs.length; i++) {
				keys[i] = new Key(args.namespace, args.setName, keyStart + keyIdxs[i]);
			}

			if (multiBin) {
				// Read all bins, maybe validate
				get(keys);			
			} 
			else {
				// Read one bin, maybe validate
				get(keys, "0");
			}
		}
		catch (AerospikeException ae) {
			readFailure(ae);
			runNextCommand();
		}
		catch (Exception e) {
			readFailure(e);
			runNextCommand();
		}
	}

	/**
	 * Read batch of keys in one call.
	 */
	protected void doReadBatch(RandomShift random, boolean multiBin) {

		Key[] keys;
		if(args.namespaces!=null){
			keys = new Key[args.batchSize * args.namespaces.length];
			int index = 0;
			for (int i = 0; i < args.batchSize; i++) {
				for(int j = 0; j < args.namespaces.length; j++){
					long keyIdx = random.nextLong(keyCount);
					keys[index++] = new Key(args.namespaces[j], args.setName, keyStart + keyIdx);
				}
			}
		}
		else{
			keys = new Key[args.batchSize];
			for (int i = 0; i < keys.length; i++) {
				long keyIdx = random.nextLong(keyCount);
				keys[i] = new Key(args.namespace, args.setName, keyStart + keyIdx);
			}
		}


		try {
			if (multiBin) {
				// Read all bins, maybe validate
				get(keys);			
			} 
			else {
				// Read one bin, maybe validate
				get(keys, "0");			
			}
		}
		catch (AerospikeException ae) {
			readFailure(ae);
			runNextCommand();
		}	
		catch (Exception e) {
			readFailure(e);
			runNextCommand();
		}	
	}

	/**
	 * Read the keys of type Integer from the file supplied.
	 */
	protected void doReadLong(long keyIdx, boolean multiBin) {
		// Warning: read from file only works when keyStart + keyIdx < Integer.MAX_VALUE.
		long numKey = Long.parseLong(Main.keyList.get((int)(keyStart + keyIdx)));


		try {
			// if udf has been chosen call udf
			if (args.udfValues != null) {
				get(new Key(args.namespace, args.setName, numKey),args.udfPackageName,args.udfFunctionName,args.udfValues);
			}
			else if (multiBin) {
				// Read all bins, maybe validate
				get(new Key(args.namespace, args.setName, numKey));			
			} 
			else {
				// Read one bin, maybe validate
				get(new Key(args.namespace, args.setName, numKey), "0");			
			}
		}
		catch (AerospikeException ae) {
			readFailure(ae);
			runNextCommand();
		}	
		catch (Exception e) {
			readFailure(e);
			runNextCommand();
		}
	}
	
	/**
	 * Read the keys of type String from the file supplied.
	 */
	protected void doReadString(long keyIdx,boolean multiBin) {
		// Warning: read from file only works when keyStart + keyIdx < Integer.MAX_VALUE.
		String strKey = Main.keyList.get((int)(keyStart+keyIdx));

		try {
			if (args.udfValues != null) {
				get(new Key(args.namespace, args.setName, strKey),args.udfPackageName,args.udfFunctionName,args.udfValues);
			}
			else if (multiBin) {
				// Read all bins, maybe validate
				get(new Key(args.namespace, args.setName, strKey));			
			} 
			else {
				// Read one bin, maybe validate
				get(new Key(args.namespace, args.setName, strKey), "0");			
			}
		}
		catch (AerospikeException ae) {
			readFailure(ae);
			runNextCommand();
		}	
		catch (Exception e) {
			readFailure(e);
			runNextCommand();
		}		
	}
	
	protected void processRead(Key key, Record record) {
		if (record == null && args.reportNotFound) {
			counters.readNotFound.getAndIncrement();	
		}
		else {
			counters.read.count.getAndIncrement();		
		}
	}

	protected void processRead(Key key, Object udfReturnValue) {
		if (udfReturnValue == null && args.reportNotFound) {
			counters.readNotFound.getAndIncrement();
		}
		else {
			counters.read.count.getAndIncrement();
		}
	}

	protected void processBatchRead() {
		counters.read.count.getAndIncrement();
	}

	protected void writeFailure(AerospikeException ae) {
		if (ae.getResultCode() == ResultCode.TIMEOUT) {		
			counters.write.timeouts.getAndIncrement();
		}
		else {			
			counters.write.errors.getAndIncrement();
			
			if (args.debug) {
				ae.printStackTrace();
			}
		}
	}

	protected void writeFailure(Exception e) {
		counters.write.errors.getAndIncrement();
		
		if (args.debug) {
			e.printStackTrace();
		}
	}
	
	protected void readFailure(AerospikeException ae) {
		if (ae.getResultCode() == ResultCode.TIMEOUT) {		
			counters.read.timeouts.getAndIncrement();
		}
		else {			
			counters.read.errors.getAndIncrement();
			
			if (args.debug) {
				ae.printStackTrace();
			}
		}
	}

	protected void readFailure(Exception e) {
		counters.read.errors.getAndIncrement();
		
		if (args.debug) {
			e.printStackTrace();
		}
	}

	protected abstract void put(WritePolicy policy, Key key, Bin[] bins);
	protected abstract void add(Key key, Bin[] bins);
	protected abstract void get(Key key, String binName);
	protected abstract void get(Key key);
	protected abstract void get(Key key, String udfPackageName, String udfFunctionName, Value[] udfValues);
	protected abstract void get(Key[] keys);
	protected abstract void get(Key[] keys, String binName);
}<|MERGE_RESOLUTION|>--- conflicted
+++ resolved
@@ -96,7 +96,7 @@
 
 	protected void runNextCommand() {
 	}
-
+	
 	private void readUpdate(RandomShift random) {
 		if (random.nextInt(100) < args.readPct) {
 			boolean isMultiBin = random.nextInt(100) < args.readMultiBinPct;
@@ -264,18 +264,13 @@
 	 */
 	protected void doRead(long keyIdx, boolean multiBin) {
 		try {
-
 			Key key = new Key(args.namespace, args.setName, keyStart + keyIdx);
-<<<<<<< HEAD
-			if (multiBin) {
-=======
 
 			// if udf has been chosen call udf
 			if (args.udfValues != null) {
 				get(key,args.udfPackageName,args.udfFunctionName,args.udfValues);
 			}
 			else if (multiBin) {
->>>>>>> 2d162b17
 				// Read all bins, maybe validate
 				get(key);			
 			} 
