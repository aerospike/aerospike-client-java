--- conflicted
+++ resolved
@@ -6,11 +6,7 @@
   <parent>
     <groupId>com.aerospike</groupId>
     <artifactId>aerospike-parent</artifactId>
-<<<<<<< HEAD
-    <version>6.1.6-0.9.0-proxy-SNAPSHOT</version>
-=======
     <version>6.1.7</version>
->>>>>>> b1a0d40c
   </parent>
   <artifactId>aerospike-benchmarks</artifactId>
   <packaging>jar</packaging>
