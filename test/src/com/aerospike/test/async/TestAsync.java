--- conflicted
+++ resolved
@@ -185,10 +185,6 @@
 
 	public boolean assertBatchEqual(Key[] keys, Record[] recs, String binName, int expected) {
 		for (int i = 0; i < keys.length; i++) {
-<<<<<<< HEAD
-			Key key = keys[i];
-=======
->>>>>>> ba9880e1
 			Record rec = recs[i];
 
 			if (rec == null) {
