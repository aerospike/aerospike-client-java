--- conflicted
+++ resolved
@@ -245,23 +245,11 @@
 		throw exception;
 	}
 
-<<<<<<< HEAD
-=======
 	public void resetDeadline(long startTime) {
 		long elapsed = System.nanoTime() - startTime;
 		deadline += elapsed;
 	}
 
-	@Override
-	protected void sizeBuffer() {
-		dataBuffer = ThreadLocalData.getBuffer();
-
-		if (dataOffset > dataBuffer.length) {
-			dataBuffer = ThreadLocalData.resizeBuffer(dataOffset);
-		}
-	}
-
->>>>>>> 812217b6
 	protected void sizeBuffer(int size) {
 		if (size > dataBuffer.length) {
 			dataBuffer = ThreadLocalData.resizeBuffer(size);
