--- conflicted
+++ resolved
@@ -291,20 +291,12 @@
 		ae.setIteration(iteration);
 		ae.setInDoubt(isWrite(), commandSentCounter);
 		ae.setSubExceptions(subExceptions);
-<<<<<<< HEAD
-		
-=======
-
->>>>>>> 1f88f01a
+
 		if (ae.getInDoubt()) {
 			onInDoubt();
 		}
 	}
-<<<<<<< HEAD
-	
-=======
-
->>>>>>> 1f88f01a
+
 	protected void onInDoubt() {
 		// Write commands will override this method.
 	}
