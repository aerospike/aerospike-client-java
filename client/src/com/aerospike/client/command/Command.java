--- conflicted
+++ resolved
@@ -170,18 +170,10 @@
 		begin();
 		int fieldCount = estimateKeySize(key);
 
-<<<<<<< HEAD
-		if (tran.getDeadline() != 0) {
-			dataOffset += 4 + FIELD_HEADER_SIZE;
-			fieldCount++;
-		}
-
 		// MRT ID field.
 		dataOffset += 8 + FIELD_HEADER_SIZE;
 		fieldCount++;
 
-=======
->>>>>>> 76ac730d
 		// Version field.
 		dataOffset += 7 + FIELD_HEADER_SIZE;
 		fieldCount++;
@@ -201,15 +193,7 @@
 		dataOffset = MSG_TOTAL_HEADER_SIZE;
 
 		writeKey(key);
-<<<<<<< HEAD
-
-		if (tran.getDeadline() != 0) {
-			writeFieldLE(tran.getDeadline(), FieldType.MRT_DEADLINE);
-		}
-
 		writeField(tran.getId(), FieldType.MRT_ID);
-=======
->>>>>>> 76ac730d
 		writeFieldVersion(ver);
 		end();
 	}
@@ -258,16 +242,9 @@
 				dataOffset += Buffer.estimateSizeUtf8(key.namespace) + FIELD_HEADER_SIZE;
 				dataOffset += Buffer.estimateSizeUtf8(key.setName) + FIELD_HEADER_SIZE;
 
-<<<<<<< HEAD
-				if (tran.getDeadline() != 0) {
-					dataOffset += 4 + FIELD_HEADER_SIZE;
-				}
-
 				// MRT ID field.
 				dataOffset += 8 + FIELD_HEADER_SIZE;
 
-=======
->>>>>>> 76ac730d
 				if (ver != null) {
 					dataOffset += 7 + FIELD_HEADER_SIZE;
 				}
@@ -313,31 +290,16 @@
 
 				int fieldCount = 0;
 
-<<<<<<< HEAD
-				if (tran.getDeadline() != 0) {
-					fieldCount++;
-				}
-
 				// MRT ID field.
 				fieldCount++;
 
-=======
->>>>>>> 76ac730d
 				if (ver != null) {
 					fieldCount++;
 				}
 
 				writeBatchFields(key, fieldCount, 0);
-
-<<<<<<< HEAD
-				if (tran.getDeadline() != 0) {
-					writeFieldLE(tran.getDeadline(), FieldType.MRT_DEADLINE);
-				}
-
 				writeField(tran.getId(), FieldType.MRT_ID);
 
-=======
->>>>>>> 76ac730d
 				if (ver != null) {
 					writeFieldVersion(ver);
 				}
