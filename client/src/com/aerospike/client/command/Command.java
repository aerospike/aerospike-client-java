/*
 * Copyright 2012-2024 Aerospike, Inc.
 *
 * Portions may be licensed to Aerospike, Inc. under one or more contributor
 * license agreements WHICH ARE COMPATIBLE WITH THE APACHE LICENSE, VERSION 2.0.
 *
 * Licensed under the Apache License, Version 2.0 (the "License"); you may not
 * use this file except in compliance with the License. You may obtain a copy of
 * the License at http://www.apache.org/licenses/LICENSE-2.0
 *
 * Unless required by applicable law or agreed to in writing, software
 * distributed under the License is distributed on an "AS IS" BASIS, WITHOUT
 * WARRANTIES OR CONDITIONS OF ANY KIND, either express or implied. See the
 * License for the specific language governing permissions and limitations under
 * the License.
 */
package com.aerospike.client.command;

import java.util.ArrayList;
import java.util.LinkedHashMap;
import java.util.List;
import java.util.Map;
import java.util.zip.Deflater;

import com.aerospike.client.AerospikeException;
import com.aerospike.client.BatchDelete;
import com.aerospike.client.BatchRead;
import com.aerospike.client.BatchRecord;
import com.aerospike.client.BatchUDF;
import com.aerospike.client.BatchWrite;
import com.aerospike.client.Bin;
import com.aerospike.client.Key;
import com.aerospike.client.Operation;
import com.aerospike.client.Record;
import com.aerospike.client.ResultCode;
import com.aerospike.client.Value;
import com.aerospike.client.cluster.Cluster;
import com.aerospike.client.exp.Expression;
import com.aerospike.client.policy.BatchDeletePolicy;
import com.aerospike.client.policy.BatchPolicy;
import com.aerospike.client.policy.BatchReadPolicy;
import com.aerospike.client.policy.BatchUDFPolicy;
import com.aerospike.client.policy.BatchWritePolicy;
import com.aerospike.client.policy.CommitLevel;
import com.aerospike.client.policy.Policy;
import com.aerospike.client.policy.QueryDuration;
import com.aerospike.client.policy.QueryPolicy;
import com.aerospike.client.policy.ReadModeAP;
import com.aerospike.client.policy.ScanPolicy;
import com.aerospike.client.policy.WritePolicy;
import com.aerospike.client.query.BVal;
import com.aerospike.client.query.Filter;
import com.aerospike.client.query.IndexCollectionType;
import com.aerospike.client.query.PartitionStatus;
import com.aerospike.client.query.PartitionTracker.NodePartitions;
import com.aerospike.client.query.Statement;
import com.aerospike.client.Txn;
import com.aerospike.client.util.Packer;

public class Command {
	public static final int INFO1_READ				= (1 << 0); // Contains a read operation.
	public static final int INFO1_GET_ALL			= (1 << 1); // Get all bins.
	public static final int INFO1_SHORT_QUERY		= (1 << 2); // Short query.
	public static final int INFO1_BATCH				= (1 << 3); // Batch read or exists.
	public static final int INFO1_XDR				= (1 << 4); // Operation is being performed by XDR.
	public static final int INFO1_NOBINDATA			= (1 << 5); // Do not read the bins.
	public static final int INFO1_READ_MODE_AP_ALL	= (1 << 6); // Involve all replicas in read operation.
	public static final int INFO1_COMPRESS_RESPONSE	= (1 << 7); // Tell server to compress it's response.

	public static final int INFO2_WRITE				= (1 << 0); // Create or update record
	public static final int INFO2_DELETE			= (1 << 1); // Fling a record into the belly of Moloch.
	public static final int INFO2_GENERATION		= (1 << 2); // Update if expected generation == old.
	public static final int INFO2_GENERATION_GT		= (1 << 3); // Update if new generation >= old, good for restore.
	public static final int INFO2_DURABLE_DELETE	= (1 << 4); // Command resulting in record deletion leaves tombstone (Enterprise only).
	public static final int INFO2_CREATE_ONLY		= (1 << 5); // Create only. Fail if record already exists.
	public static final int INFO2_RELAX_AP_LONG_QUERY = (1 << 6); // Treat as long query, but relax read consistency.
	public static final int INFO2_RESPOND_ALL_OPS	= (1 << 7); // Return a result for every operation.

	public static final int INFO3_LAST				= (1 << 0); // This is the last of a multi-part message.
	public static final int INFO3_COMMIT_MASTER		= (1 << 1); // Commit to master only before declaring success.
	// On send: Do not return partition done in scan/query.
	// On receive: Specified partition is done in scan/query.
	public static final int INFO3_PARTITION_DONE	= (1 << 2);
	public static final int INFO3_UPDATE_ONLY		= (1 << 3); // Update only. Merge bins.
	public static final int INFO3_CREATE_OR_REPLACE	= (1 << 4); // Create or completely replace record.
	public static final int INFO3_REPLACE_ONLY		= (1 << 5); // Completely replace existing record only.
	public static final int INFO3_SC_READ_TYPE		= (1 << 6); // See below.
	public static final int INFO3_SC_READ_RELAX		= (1 << 7); // See below.

	// Interpret SC_READ bits in info3.
	//
	// RELAX   TYPE
	//	                strict
	//	                ------
	//   0      0     sequential (default)
	//   0      1     linearize
	//
	//	                relaxed
	//	                -------
	//   1      0     allow replica
	//   1      1     allow unavailable

	public static final int INFO4_MRT_VERIFY_READ	= (1 << 0); // Send MRT version to the server to be verified.
	public static final int INFO4_MRT_ROLL_FORWARD	= (1 << 1); // Roll forward MRT.
	public static final int INFO4_MRT_ROLL_BACK		= (1 << 2); // Roll back MRT.

	public static final byte STATE_READ_AUTH_HEADER = 1;
	public static final byte STATE_READ_HEADER = 2;
	public static final byte STATE_READ_DETAIL = 3;
	public static final byte STATE_COMPLETE = 4;

	public static final byte BATCH_MSG_READ = 0x0;
	public static final byte BATCH_MSG_REPEAT = 0x1;
	public static final byte BATCH_MSG_INFO = 0x2;
	public static final byte BATCH_MSG_GEN = 0x4;
	public static final byte BATCH_MSG_TTL = 0x8;
	public static final byte BATCH_MSG_INFO4 = 0x10;

	public static final int MSG_TOTAL_HEADER_SIZE = 30;
	public static final int FIELD_HEADER_SIZE = 5;
	public static final int OPERATION_HEADER_SIZE = 8;
	public static final int MSG_REMAINING_HEADER_SIZE = 22;
	public static final int COMPRESS_THRESHOLD = 128;
	public static final long CL_MSG_VERSION = 2L;
	public static final long AS_MSG_TYPE = 3L;
	public static final long MSG_TYPE_COMPRESSED = 4L;

	public byte[] dataBuffer;
	public int dataOffset;
	public final int maxRetries;
	public final int serverTimeout;
	public int socketTimeout;
	public int totalTimeout;
	public Long version;

	public Command(int socketTimeout, int totalTimeout, int maxRetries) {
		this.maxRetries = maxRetries;
		this.totalTimeout = totalTimeout;

		if (totalTimeout > 0) {
			this.socketTimeout = (socketTimeout < totalTimeout && socketTimeout > 0)? socketTimeout : totalTimeout;
			this.serverTimeout = this.socketTimeout;
		}
		else {
			this.socketTimeout = socketTimeout;
			this.serverTimeout = 0;
		}
	}

	//--------------------------------------------------
	// Multi-record Transactions
	//--------------------------------------------------

	public final void setTxnAddKeys(WritePolicy policy, Key key, OperateArgs args) {
		begin();
		int fieldCount = estimateKeySize(key);
		dataOffset += args.size;
<<<<<<< HEAD
		writeTxnMonitor(key, args.readAttr, args.writeAttr, fieldCount, args.operations.length);
=======

		sizeBuffer();

		dataBuffer[8]  = MSG_REMAINING_HEADER_SIZE;
		dataBuffer[9]  = (byte)args.readAttr;
		dataBuffer[10] = (byte)args.writeAttr;
		dataBuffer[11] = (byte)0;
		dataBuffer[12] = 0;
		dataBuffer[13] = 0;
		Buffer.intToBytes(0, dataBuffer, 14);
		Buffer.intToBytes(policy.expiration, dataBuffer, 18);
		Buffer.intToBytes(serverTimeout, dataBuffer, 22);
		Buffer.shortToBytes(fieldCount, dataBuffer, 26);
		Buffer.shortToBytes(args.operations.length, dataBuffer, 28);
		dataOffset = MSG_TOTAL_HEADER_SIZE;

		writeKey(key);
>>>>>>> ba9880e1

		for (Operation operation : args.operations) {
			writeOperation(operation);
		}
		end();
		compress(policy);
	}

	public final void setTxnVerify(Key key, long ver) {
		begin();
		int fieldCount = estimateKeySize(key);

		// Version field.
		dataOffset += 7 + FIELD_HEADER_SIZE;
		fieldCount++;

		sizeBuffer();
		dataBuffer[8] = MSG_REMAINING_HEADER_SIZE;
		dataBuffer[9] = (byte)(Command.INFO1_READ | Command.INFO1_NOBINDATA);
		dataBuffer[10] = (byte)0;
		dataBuffer[11] = (byte)Command.INFO3_SC_READ_TYPE;
		dataBuffer[12] = (byte)Command.INFO4_MRT_VERIFY_READ;
		dataBuffer[13] = 0;
		Buffer.intToBytes(0, dataBuffer, 14);
		Buffer.intToBytes(0, dataBuffer, 18);
		Buffer.intToBytes(serverTimeout, dataBuffer, 22);
		Buffer.shortToBytes(fieldCount, dataBuffer, 26);
		Buffer.shortToBytes(0, dataBuffer, 28);
		dataOffset = MSG_TOTAL_HEADER_SIZE;

		writeKey(key);
		writeFieldVersion(ver);
		end();
	}

	public final void setBatchTxnVerify(
		BatchPolicy policy,
		Key[] keys,
		Long[] versions,
		BatchNode batch
	) {
<<<<<<< HEAD
		final BatchOffsetsNative offsets = new BatchOffsetsNative(batch);
		setBatchTxnVerify(policy, keys, versions, offsets);
	}

	public final void setBatchTxnVerify(
		BatchPolicy policy,
		Key[] keys,
		Long[] versions,
		BatchOffsets offsets
	) {
=======
>>>>>>> ba9880e1
		// Estimate buffer size.
		begin();

		// Batch field
		dataOffset += FIELD_HEADER_SIZE + 5;

		Key keyPrev = null;
		Long verPrev = null;
<<<<<<< HEAD
		int max = offsets.size();

		for (int i = 0; i < max; i++) {
			int offset = offsets.get(i);
=======
		int max = batch.offsetsSize;

		for (int i = 0; i < max; i++) {
			int offset = batch.offsets[i];
>>>>>>> ba9880e1
			Key key = keys[offset];
			Long ver = versions[offset];

			dataOffset += key.digest.length + 4;

			if (canRepeat(key, keyPrev, ver, verPrev)) {
				// Can set repeat previous namespace/bin names to save space.
				dataOffset++;
			}
			else {
				// Write full header and namespace/set/bin names.
				dataOffset += 9; // header(4) + info4(1) + fieldCount(2) + opCount(2) = 9
				dataOffset += Buffer.estimateSizeUtf8(key.namespace) + FIELD_HEADER_SIZE;
				dataOffset += Buffer.estimateSizeUtf8(key.setName) + FIELD_HEADER_SIZE;

				if (ver != null) {
					dataOffset += 7 + FIELD_HEADER_SIZE;
				}
				keyPrev = key;
				verPrev = ver;
			}
		}

		sizeBuffer();

		writeBatchHeader(policy, totalTimeout, 1);

		int fieldSizeOffset = dataOffset;
		writeFieldHeader(0, FieldType.BATCH_INDEX);  // Need to update size at end

		Buffer.intToBytes(max, dataBuffer, dataOffset);
		dataOffset += 4;
		dataBuffer[dataOffset++] = getBatchFlags(policy);
		keyPrev = null;
		verPrev = null;

		for (int i = 0; i < max; i++) {
<<<<<<< HEAD
			int offset = offsets.get(i);
=======
			int offset = batch.offsets[i];
>>>>>>> ba9880e1
			Key key = keys[offset];
			Long ver = versions[offset];

			Buffer.intToBytes(offset, dataBuffer, dataOffset);
			dataOffset += 4;

			byte[] digest = key.digest;
			System.arraycopy(digest, 0, dataBuffer, dataOffset, digest.length);
			dataOffset += digest.length;

			if (canRepeat(key, keyPrev, ver, verPrev)) {
				// Can set repeat previous namespace/bin names to save space.
				dataBuffer[dataOffset++] = BATCH_MSG_REPEAT;
			}
			else {
				// Write full message.
				dataBuffer[dataOffset++] = (byte)(BATCH_MSG_INFO | BATCH_MSG_INFO4);
				dataBuffer[dataOffset++] = (byte)(Command.INFO1_READ | Command.INFO1_NOBINDATA);
				dataBuffer[dataOffset++] = (byte)0;
				dataBuffer[dataOffset++] = (byte)Command.INFO3_SC_READ_TYPE;
				dataBuffer[dataOffset++] = (byte)Command.INFO4_MRT_VERIFY_READ;

				int fieldCount = 0;

				if (ver != null) {
					fieldCount++;
				}

				writeBatchFields(key, fieldCount, 0);

				if (ver != null) {
					writeFieldVersion(ver);
				}

				keyPrev = key;
				verPrev = ver;
			}
		}

		// Write real field size.
		Buffer.intToBytes(dataOffset - MSG_TOTAL_HEADER_SIZE - 4, dataBuffer, fieldSizeOffset);
		end();
		compress(policy);
	}

	public final void setTxnMarkRollForward(Key key) {
		Bin bin = new Bin("fwd", true);

		begin();
		int fieldCount = estimateKeySize(key);
		estimateOperationSize(bin);
		writeTxnMonitor(key, 0, Command.INFO2_WRITE, fieldCount, 1);
		writeOperation(bin, Operation.Type.WRITE);
		end();
	}

	public final void setTxnRoll(Key key, Txn txn, int txnAttr) {
		begin();
		int fieldCount = estimateKeySize(key);

		fieldCount += sizeTxn(key, txn, false);

		sizeBuffer();
		dataBuffer[8]  = MSG_REMAINING_HEADER_SIZE;
		dataBuffer[9]  = (byte)0;
		dataBuffer[10] = (byte)Command.INFO2_WRITE | Command.INFO2_DURABLE_DELETE;
		dataBuffer[11] = (byte)0;
		dataBuffer[12] = (byte)txnAttr;
		dataBuffer[13] = 0; // clear the result code
		Buffer.intToBytes(0, dataBuffer, 14);
		Buffer.intToBytes(0, dataBuffer, 18);
		Buffer.intToBytes(serverTimeout, dataBuffer, 22);
		Buffer.shortToBytes(fieldCount, dataBuffer, 26);
		Buffer.shortToBytes(0, dataBuffer, 28);
		dataOffset = MSG_TOTAL_HEADER_SIZE;

		writeKey(key);
		writeTxn(txn, false);
		end();
	}

	public final void setBatchTxnRoll(
		BatchPolicy policy,
		Txn txn,
		Key[] keys,
		BatchNode batch,
		BatchAttr attr
	) {
<<<<<<< HEAD
		final BatchOffsetsNative offsets = new BatchOffsetsNative(batch);
		setBatchTxnRoll(policy, txn, keys, attr, offsets);
	}

	public final void setBatchTxnRoll(
		BatchPolicy policy,
		Txn txn,
		Key[] keys,
		BatchAttr attr,
		BatchOffsets offsets
	) {
		// Estimate buffer size.
		begin();
		int fieldCount = 1;
		int max = offsets.size();
		Long[] versions = new Long[max];

		for (int i = 0; i < max; i++) {
			int offset = offsets.get(i);
=======
		// Estimate buffer size.
		begin();
		int fieldCount = 1;
		int max = batch.offsetsSize;
		Long[] versions = new Long[max];

		for (int i = 0; i < max; i++) {
			int offset = batch.offsets[i];
>>>>>>> ba9880e1
			Key key = keys[offset];
			versions[i] = txn.getReadVersion(key);
		}

		// Batch field
		dataOffset += FIELD_HEADER_SIZE + 5;

		Key keyPrev = null;
		Long verPrev = null;

		for (int i = 0; i < max; i++) {
<<<<<<< HEAD
			int offset = offsets.get(i);
=======
			int offset = batch.offsets[i];
>>>>>>> ba9880e1
			Key key = keys[offset];
			Long ver = versions[i];

			dataOffset += key.digest.length + 4;

			if (canRepeat(key, keyPrev, ver, verPrev)) {
				// Can set repeat previous namespace/bin names to save space.
				dataOffset++;
			}
			else {
				// Write full header and namespace/set/bin names.
				dataOffset += 12; // header(4) + ttl(4) + fieldCount(2) + opCount(2) = 12
				dataOffset += Buffer.estimateSizeUtf8(key.namespace) + FIELD_HEADER_SIZE;
				dataOffset += Buffer.estimateSizeUtf8(key.setName) + FIELD_HEADER_SIZE;
				sizeTxnBatch(txn, ver, attr.hasWrite);
				dataOffset += 2; // gen(2) = 2
				keyPrev = key;
				verPrev = ver;
			}
		}

		sizeBuffer();

		writeBatchHeader(policy, totalTimeout, fieldCount);

		int fieldSizeOffset = dataOffset;
		writeFieldHeader(0, FieldType.BATCH_INDEX);  // Need to update size at end

		Buffer.intToBytes(max, dataBuffer, dataOffset);
		dataOffset += 4;
		dataBuffer[dataOffset++] = getBatchFlags(policy);
		keyPrev = null;
		verPrev = null;

		for (int i = 0; i < max; i++) {
<<<<<<< HEAD
			int offset = offsets.get(i);
=======
			int offset = batch.offsets[i];
>>>>>>> ba9880e1
			Key key = keys[offset];
			Long ver = versions[i];

			Buffer.intToBytes(offset, dataBuffer, dataOffset);
			dataOffset += 4;

			byte[] digest = key.digest;
			System.arraycopy(digest, 0, dataBuffer, dataOffset, digest.length);
			dataOffset += digest.length;

			if (canRepeat(key, keyPrev, ver, verPrev)) {
				// Can set repeat previous namespace/bin names to save space.
				dataBuffer[dataOffset++] = BATCH_MSG_REPEAT;
			}
			else {
				// Write full message.
				writeBatchWrite(key, txn, ver, attr, null, 0, 0);
				keyPrev = key;
				verPrev = ver;
			}
		}

		// Write real field size.
		Buffer.intToBytes(dataOffset - MSG_TOTAL_HEADER_SIZE - 4, dataBuffer, fieldSizeOffset);
		end();
		compress(policy);
	}

	public void setTxnClose(Txn txn, Key key) {
		begin();
		int fieldCount = estimateKeySize(key);
		writeTxnMonitor(key, 0, Command.INFO2_WRITE | Command.INFO2_DELETE | Command.INFO2_DURABLE_DELETE,
			fieldCount, 0);
		end();
	}

	private void writeTxnMonitor(Key key, int readAttr, int writeAttr, int fieldCount, int opCount) {
		sizeBuffer();

		dataBuffer[8]  = MSG_REMAINING_HEADER_SIZE;
		dataBuffer[9]  = (byte)readAttr;
		dataBuffer[10] = (byte)writeAttr;
		dataBuffer[11] = (byte)0;
		dataBuffer[12] = 0;
		dataBuffer[13] = 0;
		Buffer.intToBytes(0, dataBuffer, 14);
		Buffer.intToBytes(0, dataBuffer, 18);
		Buffer.intToBytes(serverTimeout, dataBuffer, 22);
		Buffer.shortToBytes(fieldCount, dataBuffer, 26);
		Buffer.shortToBytes(opCount, dataBuffer, 28);
		dataOffset = MSG_TOTAL_HEADER_SIZE;

		writeKey(key);
	}

	//--------------------------------------------------
	// Writes
	//--------------------------------------------------

	public final void setWrite(WritePolicy policy, Operation.Type operation, Key key, Bin[] bins) {
		begin();
		int fieldCount = estimateKeySize(policy, key, true);

		if (policy.filterExp != null) {
			dataOffset += policy.filterExp.size();
			fieldCount++;
		}

		for (Bin bin : bins) {
			estimateOperationSize(bin);
		}
		sizeBuffer();
		writeHeaderWrite(policy, Command.INFO2_WRITE, fieldCount, bins.length);
		writeKey(policy, key, true);

		if (policy.filterExp != null) {
			policy.filterExp.write(this);
		}

		for (Bin bin : bins) {
			writeOperation(bin, operation);
		}
		end();
		compress(policy);
	}

	public void setDelete(WritePolicy policy, Key key) {
		begin();
		int fieldCount = estimateKeySize(policy, key, true);

		if (policy.filterExp != null) {
			dataOffset += policy.filterExp.size();
			fieldCount++;
		}
		sizeBuffer();
		writeHeaderWrite(policy, Command.INFO2_WRITE | Command.INFO2_DELETE, fieldCount, 0);
		writeKey(policy, key, true);

		if (policy.filterExp != null) {
			policy.filterExp.write(this);
		}
		end();
	}

	public void setDelete(Policy policy, Key key, BatchAttr attr) {
		begin();
		Expression exp = getBatchExpression(policy, attr);
		int fieldCount = estimateKeyAttrSize(policy, key, attr, exp);
		sizeBuffer();
		writeKeyAttr(policy, key, attr, exp, fieldCount, 0);
		end();
	}

	public final void setTouch(WritePolicy policy, Key key) {
		begin();
		int fieldCount = estimateKeySize(policy, key, true);

		if (policy.filterExp != null) {
			dataOffset += policy.filterExp.size();
			fieldCount++;
		}
		estimateOperationSize();
		sizeBuffer();
		writeHeaderWrite(policy, Command.INFO2_WRITE, fieldCount, 1);
		writeKey(policy, key, true);

		if (policy.filterExp != null) {
			policy.filterExp.write(this);
		}
		writeOperation(Operation.Type.TOUCH);
		end();
	}

	//--------------------------------------------------
	// Reads
	//--------------------------------------------------

	public final void setExists(Policy policy, Key key) {
		begin();
		int fieldCount = estimateKeySize(policy, key, false);

		if (policy.filterExp != null) {
			dataOffset += policy.filterExp.size();
			fieldCount++;
		}
		sizeBuffer();
		writeHeaderReadHeader(policy, Command.INFO1_READ | Command.INFO1_NOBINDATA, fieldCount, 0);
		writeKey(policy, key, false);

		if (policy.filterExp != null) {
			policy.filterExp.write(this);
		}
		end();
	}

	public final void setRead(Policy policy, Key key, String[] binNames) {
		int readAttr = Command.INFO1_READ;
		int opCount = 0;

		if (binNames != null && binNames.length > 0) {
			opCount = binNames.length;
		}
		else {
			readAttr |= Command.INFO1_GET_ALL;
		}

		begin();
		int fieldCount = estimateKeySize(policy, key, false);

		if (policy.filterExp != null) {
			dataOffset += policy.filterExp.size();
			fieldCount++;
		}

		if (opCount != 0) {
			for (String binName : binNames) {
				estimateOperationSize(binName);
			}
		}

		sizeBuffer();
		writeHeaderRead(policy, serverTimeout, readAttr, 0, 0, fieldCount, opCount);
		writeKey(policy, key, false);

		if (policy.filterExp != null) {
			policy.filterExp.write(this);
		}

		if (opCount != 0) {
			for (String binName : binNames) {
				writeOperation(binName, Operation.Type.READ);
			}
		}
		end();
	}

	public final void setRead(Policy policy, BatchRead br) {
		begin();

		BatchReadPolicy rp = br.policy;
		BatchAttr attr = new BatchAttr();
		Expression exp;
		int opCount;

		if (rp != null) {
			attr.setRead(rp);
			exp = (rp.filterExp != null) ? rp.filterExp : policy.filterExp;
		}
		else {
			attr.setRead(policy);
			exp = policy.filterExp;
		}

		if (br.binNames != null) {
			opCount = br.binNames.length;

			for (String binName : br.binNames) {
				estimateOperationSize(binName);
			}
		}
		else if (br.ops != null) {
			attr.adjustRead(br.ops);
			opCount = br.ops.length;

			for (Operation op : br.ops) {
				if (op.type.isWrite) {
					throw new AerospikeException(ResultCode.PARAMETER_ERROR, "Write operations not allowed in read");
				}
				estimateOperationSize(op);
			}
		}
		else {
			attr.adjustRead(br.readAllBins);
			opCount = 0;
		}

		int fieldCount = estimateKeyAttrSize(policy, br.key, attr, exp);

		sizeBuffer();
		writeKeyAttr(policy, br.key, attr, exp, fieldCount, opCount);

		if (br.binNames != null) {
			for (String binName : br.binNames) {
				writeOperation(binName, Operation.Type.READ);
			}
		}
		else if (br.ops != null) {
			for (Operation op : br.ops) {
				writeOperation(op);
			}
		}
		end();
	}

	public final void setRead(Policy policy, Key key, Operation[] ops) {
		begin();

		BatchAttr attr = new BatchAttr();
		attr.setRead(policy);
		attr.adjustRead(ops);

		int fieldCount = estimateKeyAttrSize(policy, key, attr, policy.filterExp);

		for (Operation op : ops) {
			if (op.type.isWrite) {
                throw new AerospikeException(ResultCode.PARAMETER_ERROR, "Write operations not allowed in read");
			}
			estimateOperationSize(op);
		}

		sizeBuffer();
		writeKeyAttr(policy, key, attr, policy.filterExp, fieldCount, ops.length);

		for (Operation op : ops) {
			writeOperation(op);
		}
		end();
	}

	public final void setReadHeader(Policy policy, Key key) {
		begin();
		int fieldCount = estimateKeySize(policy, key, false);

		if (policy.filterExp != null) {
			dataOffset += policy.filterExp.size();
			fieldCount++;
		}
		sizeBuffer();
		writeHeaderReadHeader(policy, Command.INFO1_READ | Command.INFO1_NOBINDATA, fieldCount, 0);
		writeKey(policy, key, false);

		if (policy.filterExp != null) {
			policy.filterExp.write(this);
		}
		end();
	}

	//--------------------------------------------------
	// Operate
	//--------------------------------------------------

	public final void setOperate(WritePolicy policy, Key key, OperateArgs args) {
		begin();
		int fieldCount = estimateKeySize(policy, key, args.hasWrite);

		if (policy.filterExp != null) {
			dataOffset += policy.filterExp.size();
			fieldCount++;
		}
		dataOffset += args.size;
		sizeBuffer();

		writeHeaderReadWrite(policy, args, fieldCount);
		writeKey(policy, key, args.hasWrite);

		if (policy.filterExp != null) {
			policy.filterExp.write(this);
		}

		for (Operation operation : args.operations) {
			writeOperation(operation);
		}
		end();
		compress(policy);
	}

	public final void setOperate(Policy policy, BatchAttr attr, Key key, Operation[] ops) {
		begin();
		Expression exp = getBatchExpression(policy, attr);
		int fieldCount = estimateKeyAttrSize(policy, key, attr, exp);

		dataOffset += attr.opSize;
		sizeBuffer();
		writeKeyAttr(policy, key, attr, exp, fieldCount, ops.length);

		for (Operation op : ops) {
			writeOperation(op);
		}
		end();
		compress(policy);
	}

	//--------------------------------------------------
	// UDF
	//--------------------------------------------------

	public final void setUdf(WritePolicy policy, Key key, String packageName, String functionName, Value[] args) {
		begin();
		int fieldCount = estimateKeySize(policy, key, true);

		if (policy.filterExp != null) {
			dataOffset += policy.filterExp.size();
			fieldCount++;
		}

		byte[] argBytes = Packer.pack(args);
		fieldCount += estimateUdfSize(packageName, functionName, argBytes);

		sizeBuffer();
		writeHeaderWrite(policy, Command.INFO2_WRITE, fieldCount, 0);
		writeKey(policy, key, true);

		if (policy.filterExp != null) {
			policy.filterExp.write(this);
		}

		writeField(packageName, FieldType.UDF_PACKAGE_NAME);
		writeField(functionName, FieldType.UDF_FUNCTION);
		writeField(argBytes, FieldType.UDF_ARGLIST);
		end();
		compress(policy);
	}

	public final void setUdf(Policy policy, BatchAttr attr, Key key, String packageName, String functionName, Value[] args) {
		byte[] argBytes = Packer.pack(args);
		setUdf(policy, attr, key, packageName, functionName, argBytes);
	}

	public final void setUdf(Policy policy, BatchAttr attr, Key key, String packageName, String functionName, byte[] argBytes) {
		begin();
		Expression exp = getBatchExpression(policy, attr);
		int fieldCount = estimateKeyAttrSize(policy, key, attr, exp);
		fieldCount += estimateUdfSize(packageName, functionName, argBytes);

		sizeBuffer();
		writeKeyAttr(policy, key, attr, exp, fieldCount, 0);
		writeField(packageName, FieldType.UDF_PACKAGE_NAME);
		writeField(functionName, FieldType.UDF_FUNCTION);
		writeField(argBytes, FieldType.UDF_ARGLIST);
		end();
		compress(policy);
	}

	//--------------------------------------------------
	// Batch Read Only
	//--------------------------------------------------

	public final void setBatchRead(BatchPolicy policy, List<BatchRead> records, BatchNode batch) {
		// Estimate full row size
		final int[] offsets = batch.offsets;
		final int max = batch.offsetsSize;
		BatchRead prev = null;

		begin();
		int fieldCount = 1;

		if (policy.filterExp != null) {
			dataOffset += policy.filterExp.size();
			fieldCount++;
		}

		dataOffset += FIELD_HEADER_SIZE + 5;

		for (int i = 0; i < max; i++) {
			final BatchRead record = records.get(offsets[i]);
			final Key key = record.key;
			final String[] binNames = record.binNames;
			final Operation[] ops = record.ops;

			dataOffset += key.digest.length + 4;

			// Avoid relatively expensive full equality checks for performance reasons.
			// Use reference equality only in hope that common namespaces/bin names are set from
			// fixed variables.  It's fine if equality not determined correctly because it just
			// results in more space used. The batch will still be correct.
			if (prev != null && prev.key.namespace == key.namespace && prev.key.setName == key.setName &&
				prev.binNames == binNames && prev.readAllBins == record.readAllBins &&
				prev.ops == ops) {
				// Can set repeat previous namespace/bin names to save space.
				dataOffset++;
			}
			else {
				// Estimate full header, namespace and bin names.
				dataOffset += Buffer.estimateSizeUtf8(key.namespace) + FIELD_HEADER_SIZE + 6;
				dataOffset += Buffer.estimateSizeUtf8(key.setName) + FIELD_HEADER_SIZE;

				if (binNames != null) {
					for (String binName : binNames) {
						estimateOperationSize(binName);
					}
				}
				else if (ops != null) {
					for (Operation op : ops) {
						estimateReadOperationSize(op);
					}
				}
				prev = record;
			}
		}
		sizeBuffer();

		int readAttr = Command.INFO1_READ;

		if (policy.readModeAP == ReadModeAP.ALL) {
			readAttr |= Command.INFO1_READ_MODE_AP_ALL;
		}

		writeHeaderRead(policy, totalTimeout, readAttr | Command.INFO1_BATCH, 0, 0, fieldCount, 0);

		if (policy.filterExp != null) {
			policy.filterExp.write(this);
		}

		final int fieldSizeOffset = dataOffset;
		writeFieldHeader(0, FieldType.BATCH_INDEX);  // Need to update size at end

		Buffer.intToBytes(max, dataBuffer, dataOffset);
		dataOffset += 4;
		dataBuffer[dataOffset++] = (policy.allowInline)? (byte)1 : (byte)0;
		prev = null;

		for (int i = 0; i < max; i++) {
			final int index = offsets[i];
			Buffer.intToBytes(index, dataBuffer, dataOffset);
			dataOffset += 4;

			final BatchRead record = records.get(index);
			final Key key = record.key;
			final String[] binNames = record.binNames;
			final Operation[] ops = record.ops;
			final byte[] digest = key.digest;
			System.arraycopy(digest, 0, dataBuffer, dataOffset, digest.length);
			dataOffset += digest.length;

			// Avoid relatively expensive full equality checks for performance reasons.
			// Use reference equality only in hope that common namespaces/bin names are set from
			// fixed variables.  It's fine if equality not determined correctly because it just
			// results in more space used. The batch will still be correct.
			if (prev != null && prev.key.namespace == key.namespace && prev.key.setName == key.setName &&
				prev.binNames == binNames && prev.readAllBins == record.readAllBins &&
				prev.ops == ops) {
				// Can set repeat previous namespace/bin names to save space.
				dataBuffer[dataOffset++] = BATCH_MSG_REPEAT;
			}
			else {
				// Write full header, namespace and bin names.
				dataBuffer[dataOffset++] = BATCH_MSG_READ;

				if (binNames != null && binNames.length != 0) {
					dataBuffer[dataOffset++] = (byte)readAttr;
					writeBatchFields(key, 0, binNames.length);

					for (String binName : binNames) {
						writeOperation(binName, Operation.Type.READ);
					}
				}
				else if (ops != null) {
					int offset = dataOffset++;
					writeBatchFields(key, 0, ops.length);
					dataBuffer[offset] = (byte)writeReadOnlyOperations(ops, readAttr);
				}
				else {
					dataBuffer[dataOffset++] = (byte)(readAttr | (record.readAllBins?  Command.INFO1_GET_ALL : Command.INFO1_NOBINDATA));
					writeBatchFields(key, 0, 0);
				}
				prev = record;
			}
		}

		// Write real field size.
		Buffer.intToBytes(dataOffset - MSG_TOTAL_HEADER_SIZE - 4, dataBuffer, fieldSizeOffset);
		end();
		compress(policy);
	}

	public final void setBatchRead(
		BatchPolicy policy,
		Key[] keys,
		BatchNode batch,
		String[] binNames,
		Operation[] ops,
		int readAttr
	) {
		// Estimate full row size
		final int[] offsets = batch.offsets;
		final int max = batch.offsetsSize;

		// Estimate buffer size.
		begin();
		int fieldCount = 1;

		if (policy.filterExp != null) {
			dataOffset += policy.filterExp.size();
			fieldCount++;
		}

		dataOffset += FIELD_HEADER_SIZE + 5;

		Key prev = null;

		for (int i = 0; i < max; i++) {
			Key key = keys[offsets[i]];

			dataOffset += key.digest.length + 4;

			// Try reference equality in hope that namespace/set for all keys is set from fixed variables.
			if (prev != null && prev.namespace == key.namespace && prev.setName == key.setName) {
				// Can set repeat previous namespace/bin names to save space.
				dataOffset++;
			}
			else {
				// Must write full header and namespace/set/bin names.
				dataOffset += Buffer.estimateSizeUtf8(key.namespace) + FIELD_HEADER_SIZE + 6;
				dataOffset += Buffer.estimateSizeUtf8(key.setName) + FIELD_HEADER_SIZE;

				if (binNames != null) {
					for (String binName : binNames) {
						estimateOperationSize(binName);
					}
				}
				else if (ops != null) {
					for (Operation op : ops) {
						estimateReadOperationSize(op);
					}
				}
				prev = key;
			}
		}

		sizeBuffer();

		if (policy.readModeAP == ReadModeAP.ALL) {
			readAttr |= Command.INFO1_READ_MODE_AP_ALL;
		}

		writeHeaderRead(policy, totalTimeout, readAttr | Command.INFO1_BATCH, 0, 0, fieldCount, 0);

		if (policy.filterExp != null) {
			policy.filterExp.write(this);
		}

		int fieldSizeOffset = dataOffset;
		writeFieldHeader(0, FieldType.BATCH_INDEX);  // Need to update size at end

		Buffer.intToBytes(max, dataBuffer, dataOffset);
		dataOffset += 4;
		dataBuffer[dataOffset++] = (policy.allowInline)? (byte)1 : (byte)0;

		prev = null;

		for (int i = 0; i < max; i++) {
			int index = offsets[i];
			Buffer.intToBytes(index, dataBuffer, dataOffset);
			dataOffset += 4;

			Key key = keys[index];
			byte[] digest = key.digest;
			System.arraycopy(digest, 0, dataBuffer, dataOffset, digest.length);
			dataOffset += digest.length;

			// Try reference equality in hope that namespace/set for all keys is set from fixed variables.
			if (prev != null && prev.namespace == key.namespace && prev.setName == key.setName) {
				// Can set repeat previous namespace/bin names to save space.
				dataBuffer[dataOffset++] = BATCH_MSG_REPEAT;
			}
			else {
				// Write full header, namespace and bin names.
				dataBuffer[dataOffset++] = BATCH_MSG_READ;

				if (binNames != null && binNames.length != 0) {
					dataBuffer[dataOffset++] = (byte)readAttr;
					writeBatchFields(key, 0, binNames.length);

					for (String binName : binNames) {
						writeOperation(binName, Operation.Type.READ);
					}
				}
				else if (ops != null) {
					int offset = dataOffset++;
					writeBatchFields(key, 0, ops.length);
					dataBuffer[offset] = (byte)writeReadOnlyOperations(ops, readAttr);
				}
				else {
					dataBuffer[dataOffset++] = (byte)readAttr;
					writeBatchFields(key, 0, 0);
				}
				prev = key;
			}
		}

		// Write real field size.
		Buffer.intToBytes(dataOffset - MSG_TOTAL_HEADER_SIZE - 4, dataBuffer, fieldSizeOffset);
		end();
		compress(policy);
	}

	//--------------------------------------------------
	// Batch Read/Write Operations
	//--------------------------------------------------

	public final void setBatchOperate(
		BatchPolicy policy,
		BatchWritePolicy writePolicy,
		BatchUDFPolicy udfPolicy,
		BatchDeletePolicy deletePolicy,
		List<? extends BatchRecord> records,
		BatchNode batch
	) {
<<<<<<< HEAD
		final BatchOffsetsNative offsets = new BatchOffsetsNative(batch);
		setBatchOperate(policy, writePolicy, udfPolicy, deletePolicy, records, offsets);
	}

	public final void setBatchOperate(
		BatchPolicy policy,
		BatchWritePolicy writePolicy,
		BatchUDFPolicy udfPolicy,
		BatchDeletePolicy deletePolicy,
		List<? extends BatchRecord> records,
		BatchOffsets offsets
	) {
		begin();
		int max = offsets.size();
		Txn txn = policy.txn;
		Long[] versions = null;

=======
		begin();
		int max = batch.offsetsSize;
		Txn txn = policy.txn;
		Long[] versions = null;

>>>>>>> ba9880e1
		if (txn != null) {
			versions = new Long[max];

			for (int i = 0; i < max; i++) {
<<<<<<< HEAD
				int offset = offsets.get(i);
=======
				int offset = batch.offsets[i];
>>>>>>> ba9880e1
				BatchRecord record = records.get(offset);
				versions[i] = txn.getReadVersion(record.key);
			}
		}

		int fieldCount = 1;

		if (policy.filterExp != null) {
			dataOffset += policy.filterExp.size();
			fieldCount++;
		}

		dataOffset += FIELD_HEADER_SIZE + 5;

		BatchRecord prev = null;
		Long verPrev = null;

		for (int i = 0; i < max; i++) {
<<<<<<< HEAD
			int offset = offsets.get(i);
=======
			int offset = batch.offsets[i];
>>>>>>> ba9880e1
			BatchRecord record = records.get(offset);
			Key key = record.key;
			Long ver = (versions != null)? versions[i] : null;

			dataOffset += key.digest.length + 4;

			if (canRepeat(policy, key, record, prev, ver, verPrev)) {
				// Can set repeat previous namespace/bin names to save space.
				dataOffset++;
			}
			else {
				// Estimate full header, namespace and bin names.
				dataOffset += 12;
				dataOffset += Buffer.estimateSizeUtf8(key.namespace) + FIELD_HEADER_SIZE;
				dataOffset += Buffer.estimateSizeUtf8(key.setName) + FIELD_HEADER_SIZE;
				sizeTxnBatch(txn, ver, record.hasWrite);
				dataOffset += record.size(policy);
				prev = record;
				verPrev = ver;
			}
		}
		sizeBuffer();

		writeBatchHeader(policy, totalTimeout, fieldCount);

		if (policy.filterExp != null) {
			policy.filterExp.write(this);
		}

		final int fieldSizeOffset = dataOffset;
		writeFieldHeader(0, FieldType.BATCH_INDEX);  // Need to update size at end

		Buffer.intToBytes(max, dataBuffer, dataOffset);
		dataOffset += 4;
		dataBuffer[dataOffset++] = getBatchFlags(policy);

		BatchAttr attr = new BatchAttr();
		prev = null;
		verPrev = null;

		for (int i = 0; i < max; i++) {
<<<<<<< HEAD
			int offset = offsets.get(i);
=======
			int offset = batch.offsets[i];
>>>>>>> ba9880e1
			BatchRecord record = records.get(offset);
			Long ver = (versions != null)? versions[i] : null;

			Buffer.intToBytes(offset, dataBuffer, dataOffset);
			dataOffset += 4;

			Key key = record.key;
			final byte[] digest = key.digest;
			System.arraycopy(digest, 0, dataBuffer, dataOffset, digest.length);
			dataOffset += digest.length;

			if (canRepeat(policy, key, record, prev, ver, verPrev)) {
				// Can set repeat previous namespace/bin names to save space.
				dataBuffer[dataOffset++] = BATCH_MSG_REPEAT;
			}
			else {
				// Write full message.
				switch (record.getType()) {
					case BATCH_READ: {
						BatchRead br = (BatchRead)record;

						if (br.policy != null) {
							attr.setRead(br.policy);
						}
						else {
							attr.setRead(policy);
						}

						if (br.binNames != null) {
							if (br.binNames.length > 0) {
								writeBatchBinNames(key, txn, ver, br.binNames, attr, attr.filterExp);
							}
							else {
								attr.adjustRead(true);
								writeBatchRead(key, txn, ver, attr, attr.filterExp, 0);
							}
						}
						else if (br.ops != null) {
							attr.adjustRead(br.ops);
							writeBatchOperations(key, txn, ver, br.ops, attr, attr.filterExp);
						}
						else {
							attr.adjustRead(br.readAllBins);
							writeBatchRead(key, txn, ver, attr, attr.filterExp, 0);
						}
						break;
					}

					case BATCH_WRITE: {
						BatchWrite bw = (BatchWrite)record;
						BatchWritePolicy bwp = (bw.policy != null)? bw.policy : writePolicy;

						attr.setWrite(bwp);
						attr.adjustWrite(bw.ops);
						writeBatchOperations(key, txn, ver, bw.ops, attr, attr.filterExp);
						break;
					}

					case BATCH_UDF: {
						BatchUDF bu = (BatchUDF)record;
						BatchUDFPolicy bup = (bu.policy != null)? bu.policy : udfPolicy;

						attr.setUDF(bup);
						writeBatchWrite(key, txn, ver, attr, attr.filterExp, 3, 0);
						writeField(bu.packageName, FieldType.UDF_PACKAGE_NAME);
						writeField(bu.functionName, FieldType.UDF_FUNCTION);
						writeField(bu.argBytes, FieldType.UDF_ARGLIST);
						break;
					}

					case BATCH_DELETE: {
						BatchDelete bd = (BatchDelete)record;
						BatchDeletePolicy bdp = (bd.policy != null)? bd.policy : deletePolicy;

						attr.setDelete(bdp);
						writeBatchWrite(key, txn, ver, attr, attr.filterExp, 0, 0);
						break;
					}
				}
				prev = record;
				verPrev = ver;
			}
		}

		// Write real field size.
		Buffer.intToBytes(dataOffset - MSG_TOTAL_HEADER_SIZE - 4, dataBuffer, fieldSizeOffset);
		end();
		compress(policy);
	}

	public final void setBatchOperate(
		BatchPolicy policy,
		Key[] keys,
		BatchNode batch,
		String[] binNames,
		Operation[] ops,
		BatchAttr attr
	) {
<<<<<<< HEAD
		final BatchOffsetsNative offsets = new BatchOffsetsNative(batch);
		setBatchOperate(policy, keys, binNames, ops, attr, offsets);
	}

	public final void setBatchOperate(
		BatchPolicy policy,
		Key[] keys,
		String[] binNames,
		Operation[] ops,
		BatchAttr attr,
		BatchOffsets offsets
	) {
		// Estimate buffer size.
		begin();
		int max = offsets.size();
=======
		// Estimate buffer size.
		begin();
		int max = batch.offsetsSize;
>>>>>>> ba9880e1
		Txn txn = policy.txn;
		Long[] versions = null;

		if (txn != null) {
			versions = new Long[max];

			for (int i = 0; i < max; i++) {
<<<<<<< HEAD
				int offset = offsets.get(i);
=======
				int offset = batch.offsets[i];
>>>>>>> ba9880e1
				Key key = keys[offset];
				versions[i] = txn.getReadVersion(key);
			}
		}

		Expression exp = getBatchExpression(policy, attr);
		int fieldCount = 1;

		if (exp != null) {
			dataOffset += exp.size();
			fieldCount++;
		}

		dataOffset += FIELD_HEADER_SIZE + 5;

		Key keyPrev = null;
		Long verPrev = null;

		for (int i = 0; i < max; i++) {
<<<<<<< HEAD
			int offset = offsets.get(i);
=======
			int offset = batch.offsets[i];
>>>>>>> ba9880e1
			Key key = keys[offset];
			Long ver = (versions != null)? versions[i] : null;

			dataOffset += key.digest.length + 4;

			if (canRepeat(attr, key, keyPrev, ver, verPrev)) {
				// Can set repeat previous namespace/bin names to save space.
				dataOffset++;
			}
			else {
				// Write full header and namespace/set/bin names.
				dataOffset += 12; // header(4) + ttl(4) + fieldCount(2) + opCount(2) = 12
				dataOffset += Buffer.estimateSizeUtf8(key.namespace) + FIELD_HEADER_SIZE;
				dataOffset += Buffer.estimateSizeUtf8(key.setName) + FIELD_HEADER_SIZE;
				sizeTxnBatch(txn, ver, attr.hasWrite);

				if (attr.sendKey) {
					dataOffset += key.userKey.estimateSize() + FIELD_HEADER_SIZE + 1;
				}

				if (binNames != null) {
					for (String binName : binNames) {
						estimateOperationSize(binName);
					}
				}
				else if (ops != null) {
					for (Operation op : ops) {
						if (op.type.isWrite) {
							if (!attr.hasWrite) {
								throw new AerospikeException(ResultCode.PARAMETER_ERROR, "Write operations not allowed in batch read");
							}
							dataOffset += 2; // Extra write specific fields.
						}
						estimateOperationSize(op);
					}
				}
				else if ((attr.writeAttr & Command.INFO2_DELETE) != 0) {
					dataOffset += 2; // Extra write specific fields.
				}
				keyPrev = key;
				verPrev = ver;
			}
		}

		sizeBuffer();

		writeBatchHeader(policy, totalTimeout, fieldCount);

		if (exp != null) {
			exp.write(this);
		}

		int fieldSizeOffset = dataOffset;
		writeFieldHeader(0, FieldType.BATCH_INDEX);  // Need to update size at end

		Buffer.intToBytes(max, dataBuffer, dataOffset);
		dataOffset += 4;
		dataBuffer[dataOffset++] = getBatchFlags(policy);
		keyPrev = null;
		verPrev = null;
<<<<<<< HEAD

		for (int i = 0; i < max; i++) {
			int offset = offsets.get(i);
			Key key = keys[offset];
			Long ver = (versions != null)? versions[i] : null;

=======

		for (int i = 0; i < max; i++) {
			int offset = batch.offsets[i];
			Key key = keys[offset];
			Long ver = (versions != null)? versions[i] : null;

>>>>>>> ba9880e1
			Buffer.intToBytes(offset, dataBuffer, dataOffset);
			dataOffset += 4;

			byte[] digest = key.digest;
			System.arraycopy(digest, 0, dataBuffer, dataOffset, digest.length);
			dataOffset += digest.length;

			if (canRepeat(attr, key, keyPrev, ver, verPrev)) {
				// Can set repeat previous namespace/bin names to save space.
				dataBuffer[dataOffset++] = BATCH_MSG_REPEAT;
			}
			else {
				// Write full message.
				if (binNames != null) {
					writeBatchBinNames(key, txn, ver, binNames, attr, null);
				}
				else if (ops != null) {
					writeBatchOperations(key, txn, ver, ops, attr, null);
				}
				else if ((attr.writeAttr & Command.INFO2_DELETE) != 0) {
					writeBatchWrite(key, txn, ver, attr, null, 0, 0);
				}
				else {
					writeBatchRead(key, txn, ver, attr, null, 0);
				}
				keyPrev = key;
				verPrev = ver;
			}
		}

		// Write real field size.
		Buffer.intToBytes(dataOffset - MSG_TOTAL_HEADER_SIZE - 4, dataBuffer, fieldSizeOffset);
		end();
		compress(policy);
	}

	public final void setBatchUDF(
		BatchPolicy policy,
		Key[] keys,
		BatchNode batch,
		String packageName,
		String functionName,
		byte[] argBytes,
		BatchAttr attr
	) {
<<<<<<< HEAD
		final BatchOffsetsNative offsets = new BatchOffsetsNative(batch);
		setBatchUDF(policy, keys, packageName, functionName, argBytes, attr, offsets);
	}

	public final void setBatchUDF(
		BatchPolicy policy,
		Key[] keys,
		String packageName,
		String functionName,
		byte[] argBytes,
		BatchAttr attr,
		BatchOffsets offsets
	) {
		// Estimate buffer size.
		begin();
		int max = offsets.size();
=======
		// Estimate buffer size.
		begin();
		int max = batch.offsetsSize;
>>>>>>> ba9880e1
		Txn txn = policy.txn;
		Long[] versions = null;

		if (txn != null) {
			versions = new Long[max];

			for (int i = 0; i < max; i++) {
<<<<<<< HEAD
				int offset = offsets.get(i);
=======
				int offset = batch.offsets[i];
>>>>>>> ba9880e1
				Key key = keys[offset];
				versions[i] = txn.getReadVersion(key);
			}
		}

		Expression exp = getBatchExpression(policy, attr);
		int fieldCount = 1;

		if (exp != null) {
			dataOffset += exp.size();
			fieldCount++;
		}

		dataOffset += FIELD_HEADER_SIZE + 5;

		Key keyPrev = null;
		Long verPrev = null;

		for (int i = 0; i < max; i++) {
<<<<<<< HEAD
			int offset = offsets.get(i);
=======
			int offset = batch.offsets[i];
>>>>>>> ba9880e1
			Key key = keys[offset];
			Long ver = (versions != null)? versions[i] : null;

			dataOffset += key.digest.length + 4;

			if (canRepeat(attr, key, keyPrev, ver, verPrev)) {
				// Can set repeat previous namespace/bin names to save space.
				dataOffset++;
			}
			else {
				// Write full header and namespace/set/bin names.
				dataOffset += 12; // header(4) + ttl(4) + fieldCount(2) + opCount(2) = 12
				dataOffset += Buffer.estimateSizeUtf8(key.namespace) + FIELD_HEADER_SIZE;
				dataOffset += Buffer.estimateSizeUtf8(key.setName) + FIELD_HEADER_SIZE;
				sizeTxnBatch(txn, ver, attr.hasWrite);

				if (attr.sendKey) {
					dataOffset += key.userKey.estimateSize() + FIELD_HEADER_SIZE + 1;
				}
				dataOffset += 2; // gen(2) = 2
				estimateUdfSize(packageName, functionName, argBytes);
				keyPrev = key;
				verPrev = ver;
			}
		}

		sizeBuffer();

		writeBatchHeader(policy, totalTimeout, fieldCount);

		if (exp != null) {
			exp.write(this);
		}

		int fieldSizeOffset = dataOffset;
		writeFieldHeader(0, FieldType.BATCH_INDEX);  // Need to update size at end

		Buffer.intToBytes(max, dataBuffer, dataOffset);
		dataOffset += 4;
		dataBuffer[dataOffset++] = getBatchFlags(policy);
		keyPrev = null;
		verPrev = null;

		for (int i = 0; i < max; i++) {
<<<<<<< HEAD
			int offset = offsets.get(i);
=======
			int offset = batch.offsets[i];
>>>>>>> ba9880e1
			Key key = keys[offset];
			Long ver = (versions != null)? versions[i] : null;

			Buffer.intToBytes(offset, dataBuffer, dataOffset);
			dataOffset += 4;

			byte[] digest = key.digest;
			System.arraycopy(digest, 0, dataBuffer, dataOffset, digest.length);
			dataOffset += digest.length;

			if (canRepeat(attr, key, keyPrev, ver, verPrev)) {
				// Can set repeat previous namespace/bin names to save space.
				dataBuffer[dataOffset++] = BATCH_MSG_REPEAT;
			}
			else {
				// Write full message.
				writeBatchWrite(key, txn, ver, attr, null, 3, 0);
				writeField(packageName, FieldType.UDF_PACKAGE_NAME);
				writeField(functionName, FieldType.UDF_FUNCTION);
				writeField(argBytes, FieldType.UDF_ARGLIST);
				keyPrev = key;
				verPrev = ver;
			}
		}

		// Write real field size.
		Buffer.intToBytes(dataOffset - MSG_TOTAL_HEADER_SIZE - 4, dataBuffer, fieldSizeOffset);
		end();
		compress(policy);
	}

	private static boolean canRepeat(
		Policy policy,
		Key key,
		BatchRecord record,
		BatchRecord prev,
		Long ver,
		Long verPrev
	) {
		// Avoid relatively expensive full equality checks for performance reasons.
		// Use reference equality only in hope that common namespaces/bin names are set from
		// fixed variables.  It's fine if equality not determined correctly because it just
		// results in more space used. The batch will still be correct.
		// Same goes for ver reference equality check.
		return !policy.sendKey && verPrev == ver && prev != null && prev.key.namespace == key.namespace &&
				prev.key.setName == key.setName && record.equals(prev);
	}

	private static boolean canRepeat(BatchAttr attr, Key key, Key keyPrev, Long ver, Long verPrev) {
		return !attr.sendKey && verPrev == ver && keyPrev != null && keyPrev.namespace == key.namespace &&
				keyPrev.setName == key.setName;
	}

	private static boolean canRepeat(Key key, Key keyPrev, Long ver, Long verPrev) {
		return verPrev == ver && keyPrev != null && keyPrev.namespace == key.namespace &&
				keyPrev.setName == key.setName;
	}

	private static final Expression getBatchExpression(Policy policy, BatchAttr attr) {
		return (attr.filterExp != null) ? attr.filterExp : policy.filterExp;
	}

	private static byte getBatchFlags(BatchPolicy policy) {
		byte flags = 0x8;

		if (policy.allowInline) {
			flags |= 0x1;
		}

		if (policy.allowInlineSSD) {
			flags |= 0x2;
		}

		if (policy.respondAllKeys) {
			flags |= 0x4;
		}
		return flags;
	}

	private void sizeTxnBatch(Txn txn, Long ver, boolean hasWrite) {
		if (txn != null) {
			dataOffset++; // Add info4 byte for MRT.
			dataOffset += 8 + FIELD_HEADER_SIZE;

			if (ver != null) {
				dataOffset += 7 + FIELD_HEADER_SIZE;
			}

			if (hasWrite && txn.getDeadline() != 0) {
				dataOffset += 4 + FIELD_HEADER_SIZE;
			}
		}
	}

	private void writeBatchHeader(Policy policy, int timeout, int fieldCount) {
		int readAttr = Command.INFO1_BATCH;

		if (policy.compress) {
			readAttr |= Command.INFO1_COMPRESS_RESPONSE;
		}

		// Write all header data except total size which must be written last.
		dataBuffer[8] = MSG_REMAINING_HEADER_SIZE; // Message header length.
		dataBuffer[9] = (byte)readAttr;
		dataBuffer[10] = (byte)0;
		dataBuffer[11] = (byte)0;

		for (int i = 12; i < 22; i++) {
			dataBuffer[i] = 0;
		}
		Buffer.intToBytes(timeout, dataBuffer, 22);
		Buffer.shortToBytes(fieldCount, dataBuffer, 26);
		Buffer.shortToBytes(0, dataBuffer, 28);
		dataOffset = MSG_TOTAL_HEADER_SIZE;
	}

	private void writeBatchBinNames(Key key, Txn txn, Long ver, String[] binNames, BatchAttr attr, Expression filter) {
		writeBatchRead(key, txn, ver, attr, filter, binNames.length);

		for (String binName : binNames) {
			writeOperation(binName, Operation.Type.READ);
		}
	}

	private void writeBatchOperations(Key key, Txn txn, Long ver, Operation[] ops, BatchAttr attr, Expression filter) {
		if (attr.hasWrite) {
			writeBatchWrite(key, txn, ver, attr, filter, 0, ops.length);
		}
		else {
			writeBatchRead(key, txn, ver, attr, filter, ops.length);
		}

		for (Operation op : ops) {
			writeOperation(op);
		}
	}

	private void writeBatchRead(Key key, Txn txn, Long ver, BatchAttr attr, Expression filter, int opCount) {
		if (txn != null) {
			dataBuffer[dataOffset++] = (byte)(BATCH_MSG_INFO | BATCH_MSG_INFO4 | BATCH_MSG_TTL);
			dataBuffer[dataOffset++] = (byte)attr.readAttr;
			dataBuffer[dataOffset++] = (byte)attr.writeAttr;
			dataBuffer[dataOffset++] = (byte)attr.infoAttr;
			dataBuffer[dataOffset++] = (byte)attr.txnAttr;
			Buffer.intToBytes(attr.expiration, dataBuffer, dataOffset);
			dataOffset += 4;
			writeBatchFieldsTxn(key, txn, ver, attr, filter, 0, opCount);
		}
		else {
			dataBuffer[dataOffset++] = (byte)(BATCH_MSG_INFO | BATCH_MSG_TTL);
			dataBuffer[dataOffset++] = (byte)attr.readAttr;
			dataBuffer[dataOffset++] = (byte)attr.writeAttr;
			dataBuffer[dataOffset++] = (byte)attr.infoAttr;
			Buffer.intToBytes(attr.expiration, dataBuffer, dataOffset);
			dataOffset += 4;
<<<<<<< HEAD
			writeBatchFieldsReg(key, attr, filter, 0, opCount);				
=======
			writeBatchFieldsReg(key, attr, filter, 0, opCount);
>>>>>>> ba9880e1
		}
	}

	private void writeBatchWrite(
		Key key,
		Txn txn,
		Long ver,
		BatchAttr attr,
		Expression filter,
		int fieldCount,
		int opCount
	) {
		if (txn != null) {
			dataBuffer[dataOffset++] = (byte)(BATCH_MSG_INFO | BATCH_MSG_INFO4 | BATCH_MSG_GEN | BATCH_MSG_TTL);
			dataBuffer[dataOffset++] = (byte)attr.readAttr;
			dataBuffer[dataOffset++] = (byte)attr.writeAttr;
			dataBuffer[dataOffset++] = (byte)attr.infoAttr;
			dataBuffer[dataOffset++] = (byte)attr.txnAttr;
			Buffer.shortToBytes(attr.generation, dataBuffer, dataOffset);
			dataOffset += 2;
			Buffer.intToBytes(attr.expiration, dataBuffer, dataOffset);
			dataOffset += 4;
			writeBatchFieldsTxn(key, txn, ver, attr, filter, fieldCount, opCount);
<<<<<<< HEAD
		}
		else {
			dataBuffer[dataOffset++] = (byte)(BATCH_MSG_INFO | BATCH_MSG_GEN | BATCH_MSG_TTL);
			dataBuffer[dataOffset++] = (byte)attr.readAttr;
			dataBuffer[dataOffset++] = (byte)attr.writeAttr;
			dataBuffer[dataOffset++] = (byte)attr.infoAttr;
			Buffer.shortToBytes(attr.generation, dataBuffer, dataOffset);
			dataOffset += 2;
			Buffer.intToBytes(attr.expiration, dataBuffer, dataOffset);
			dataOffset += 4;
			writeBatchFieldsReg(key, attr, filter, fieldCount, opCount);			
		}
	}

	private void writeBatchFieldsTxn(
		Key key,
		Txn txn,
		Long ver,
=======
		}
		else {
			dataBuffer[dataOffset++] = (byte)(BATCH_MSG_INFO | BATCH_MSG_GEN | BATCH_MSG_TTL);
			dataBuffer[dataOffset++] = (byte)attr.readAttr;
			dataBuffer[dataOffset++] = (byte)attr.writeAttr;
			dataBuffer[dataOffset++] = (byte)attr.infoAttr;
			Buffer.shortToBytes(attr.generation, dataBuffer, dataOffset);
			dataOffset += 2;
			Buffer.intToBytes(attr.expiration, dataBuffer, dataOffset);
			dataOffset += 4;
			writeBatchFieldsReg(key, attr, filter, fieldCount, opCount);
		}
	}

	private void writeBatchFieldsTxn(
		Key key,
		Txn txn,
		Long ver,
		BatchAttr attr,
		Expression filter,
		int fieldCount,
		int opCount
	) {
		fieldCount++;

		if (ver != null) {
			fieldCount++;
		}

		if (attr.hasWrite && txn.getDeadline() != 0) {
			fieldCount++;
		}

		if (filter != null) {
			fieldCount++;
		}

		if (attr.sendKey) {
			fieldCount++;
		}

		writeBatchFields(key, fieldCount, opCount);

		writeFieldLE(txn.getId(), FieldType.MRT_ID);

		if (ver != null) {
			writeFieldVersion(ver);
		}

		if (attr.hasWrite && txn.getDeadline() != 0) {
			writeFieldLE(txn.getDeadline(), FieldType.MRT_DEADLINE);
		}

		if (filter != null) {
			filter.write(this);
		}

		if (attr.sendKey) {
			writeField(key.userKey, FieldType.KEY);
		}
	}

	private void writeBatchFieldsReg(
		Key key,
>>>>>>> ba9880e1
		BatchAttr attr,
		Expression filter,
		int fieldCount,
		int opCount
	) {
<<<<<<< HEAD
		fieldCount++;

		if (ver != null) {
			fieldCount++;
		}

		if (attr.hasWrite && txn.getDeadline() != 0) {
			fieldCount++;
		}

=======
>>>>>>> ba9880e1
		if (filter != null) {
			fieldCount++;
		}

		if (attr.sendKey) {
			fieldCount++;
		}

		writeBatchFields(key, fieldCount, opCount);

<<<<<<< HEAD
		writeFieldLE(txn.getId(), FieldType.MRT_ID);

		if (ver != null) {
			writeFieldVersion(ver);
		}

		if (attr.hasWrite && txn.getDeadline() != 0) {
			writeFieldLE(txn.getDeadline(), FieldType.MRT_DEADLINE);
		}

=======
>>>>>>> ba9880e1
		if (filter != null) {
			filter.write(this);
		}

		if (attr.sendKey) {
			writeField(key.userKey, FieldType.KEY);
		}
	}

	private void writeBatchFieldsReg(
		Key key,
		BatchAttr attr,
		Expression filter,
		int fieldCount,
		int opCount
	) {
		if (filter != null) {
			fieldCount++;
		}

		if (attr.sendKey) {
			fieldCount++;
		}

		writeBatchFields(key, fieldCount, opCount);

		if (filter != null) {
			filter.write(this);
		}

		if (attr.sendKey) {
			writeField(key.userKey, FieldType.KEY);
		}		
	}
	
	private void writeBatchFields(Key key, int fieldCount, int opCount) {
		fieldCount += 2;
		Buffer.shortToBytes(fieldCount, dataBuffer, dataOffset);
		dataOffset += 2;
		Buffer.shortToBytes(opCount, dataBuffer, dataOffset);
		dataOffset += 2;
		writeField(key.namespace, FieldType.NAMESPACE);
		writeField(key.setName, FieldType.TABLE);
	}

	//--------------------------------------------------
	// Scan
	//--------------------------------------------------

	public final void setScan(
		Cluster cluster,
		ScanPolicy policy,
		String namespace,
		String setName,
		String[] binNames,
		long taskId,
		NodePartitions nodePartitions
	) {
		begin();
		int fieldCount = 0;
		int partsFullSize = nodePartitions.partsFull.size() * 2;
		int partsPartialSize = nodePartitions.partsPartial.size() * 20;
		long maxRecords = nodePartitions.recordMax;

		if (namespace != null) {
			dataOffset += Buffer.estimateSizeUtf8(namespace) + FIELD_HEADER_SIZE;
			fieldCount++;
		}

		if (setName != null) {
			dataOffset += Buffer.estimateSizeUtf8(setName) + FIELD_HEADER_SIZE;
			fieldCount++;
		}

		if (partsFullSize > 0) {
			dataOffset += partsFullSize + FIELD_HEADER_SIZE;
			fieldCount++;
		}

		if (partsPartialSize > 0) {
			dataOffset += partsPartialSize + FIELD_HEADER_SIZE;
			fieldCount++;
		}

		if (maxRecords > 0) {
			dataOffset += 8 + FIELD_HEADER_SIZE;
			fieldCount++;
		}

		if (policy.recordsPerSecond > 0) {
			dataOffset += 4 + FIELD_HEADER_SIZE;
			fieldCount++;
		}

		if (policy.filterExp != null) {
			dataOffset += policy.filterExp.size();
			fieldCount++;
		}

		// Estimate scan timeout size.
		dataOffset += 4 + FIELD_HEADER_SIZE;
		fieldCount++;

		// Estimate taskId size.
		dataOffset += 8 + FIELD_HEADER_SIZE;
		fieldCount++;

		if (binNames != null) {
			for (String binName : binNames) {
				estimateOperationSize(binName);
			}
		}

		sizeBuffer();
		int readAttr = Command.INFO1_READ;

		if (! policy.includeBinData) {
			readAttr |= Command.INFO1_NOBINDATA;
		}

		// Clusters that support partition queries also support not sending partition done messages.
		int operationCount = (binNames == null)? 0 : binNames.length;
		writeHeaderRead(policy, totalTimeout, readAttr, 0, Command.INFO3_PARTITION_DONE, fieldCount, operationCount);

		if (namespace != null) {
			writeField(namespace, FieldType.NAMESPACE);
		}

		if (setName != null) {
			writeField(setName, FieldType.TABLE);
		}

		if (partsFullSize > 0) {
			writeFieldHeader(partsFullSize, FieldType.PID_ARRAY);

			for (PartitionStatus part : nodePartitions.partsFull) {
				Buffer.shortToLittleBytes(part.id, dataBuffer, dataOffset);
				dataOffset += 2;
			}
		}

		if (partsPartialSize > 0) {
			writeFieldHeader(partsPartialSize, FieldType.DIGEST_ARRAY);

			for (PartitionStatus part : nodePartitions.partsPartial) {
				System.arraycopy(part.digest, 0, dataBuffer, dataOffset, 20);
				dataOffset += 20;
			}
		}

		if (maxRecords > 0) {
			writeField(maxRecords, FieldType.MAX_RECORDS);
		}

		if (policy.recordsPerSecond > 0) {
			writeField(policy.recordsPerSecond, FieldType.RECORDS_PER_SECOND);
		}

		if (policy.filterExp != null) {
			policy.filterExp.write(this);
		}

		// Write scan socket idle timeout.
		writeField(policy.socketTimeout, FieldType.SOCKET_TIMEOUT);

		// Write taskId field
		writeField(taskId, FieldType.QUERY_ID);

		if (binNames != null) {
			for (String binName : binNames) {
				writeOperation(binName, Operation.Type.READ);
			}
		}
		end();
	}

	//--------------------------------------------------
	// Query
	//--------------------------------------------------

	@SuppressWarnings("deprecation")
	public final void setQuery(
		Cluster cluster,
		Policy policy,
		Statement statement,
		long taskId,
		boolean background,
		NodePartitions nodePartitions
	) {
		byte[] functionArgBuffer = null;
		int fieldCount = 0;
		int filterSize = 0;
		int binNameSize = 0;
		boolean isNew = cluster.hasPartitionQuery;

		begin();

		if (statement.getNamespace() != null) {
			dataOffset += Buffer.estimateSizeUtf8(statement.getNamespace()) + FIELD_HEADER_SIZE;
			fieldCount++;
		}

		if (statement.getSetName() != null) {
			dataOffset += Buffer.estimateSizeUtf8(statement.getSetName()) + FIELD_HEADER_SIZE;
			fieldCount++;
		}

		// Estimate recordsPerSecond field size. This field is used in new servers and not used
		// (but harmless to add) in old servers.
		if (statement.getRecordsPerSecond() > 0) {
			dataOffset += 4 + FIELD_HEADER_SIZE;
			fieldCount++;
		}

		// Estimate socket timeout field size. This field is used in new servers and not used
		// (but harmless to add) in old servers.
		dataOffset += 4 + FIELD_HEADER_SIZE;
		fieldCount++;

		// Estimate taskId field.
		dataOffset += 8 + FIELD_HEADER_SIZE;
		fieldCount++;

		Filter filter = statement.getFilter();
		String[] binNames = statement.getBinNames();
		byte[] packedCtx = null;

		if (filter != null) {
			IndexCollectionType type = filter.getCollectionType();

			// Estimate INDEX_TYPE field.
			if (type != IndexCollectionType.DEFAULT) {
				dataOffset += FIELD_HEADER_SIZE + 1;
				fieldCount++;
			}

			// Estimate INDEX_RANGE field.
			dataOffset += FIELD_HEADER_SIZE;
			filterSize++;  // num filters
			filterSize += filter.estimateSize();

			dataOffset += filterSize;
			fieldCount++;

			if (! isNew) {
				// Query bin names are specified as a field (Scan bin names are specified later as operations)
				// in old servers. Estimate size for selected bin names.
				if (binNames != null && binNames.length > 0) {
					dataOffset += FIELD_HEADER_SIZE;
					binNameSize++;  // num bin names

					for (String binName : binNames) {
						binNameSize += Buffer.estimateSizeUtf8(binName) + 1;
					}
					dataOffset += binNameSize;
					fieldCount++;
				}
			}

			packedCtx = filter.getPackedCtx();

			if (packedCtx != null) {
				dataOffset += FIELD_HEADER_SIZE + packedCtx.length;
				fieldCount++;
			}
		}

		// Estimate aggregation/background function size.
		if (statement.getFunctionName() != null) {
			dataOffset += FIELD_HEADER_SIZE + 1;  // udf type
			dataOffset += Buffer.estimateSizeUtf8(statement.getPackageName()) + FIELD_HEADER_SIZE;
			dataOffset += Buffer.estimateSizeUtf8(statement.getFunctionName()) + FIELD_HEADER_SIZE;

			if (statement.getFunctionArgs().length > 0) {
				functionArgBuffer = Packer.pack(statement.getFunctionArgs());
			}
			else {
				functionArgBuffer = new byte[0];
			}
			dataOffset += FIELD_HEADER_SIZE + functionArgBuffer.length;
			fieldCount += 4;
		}

		if (policy.filterExp != null) {
			dataOffset += policy.filterExp.size();
			fieldCount++;
		}

		long maxRecords = 0;
		int partsFullSize = 0;
		int partsPartialDigestSize = 0;
		int partsPartialBValSize = 0;

		if (nodePartitions != null) {
			partsFullSize = nodePartitions.partsFull.size() * 2;
			partsPartialDigestSize = nodePartitions.partsPartial.size() * 20;

			if (filter != null) {
				partsPartialBValSize = nodePartitions.partsPartial.size() * 8;
			}
			maxRecords = nodePartitions.recordMax;
		}

		if (partsFullSize > 0) {
			dataOffset += partsFullSize + FIELD_HEADER_SIZE;
			fieldCount++;
		}

		if (partsPartialDigestSize > 0) {
			dataOffset += partsPartialDigestSize + FIELD_HEADER_SIZE;
			fieldCount++;
		}

		if (partsPartialBValSize > 0) {
			dataOffset += partsPartialBValSize + FIELD_HEADER_SIZE;
			fieldCount++;
		}

		// Estimate max records field size. This field is used in new servers and not used
		// (but harmless to add) in old servers.
		if (maxRecords > 0) {
			dataOffset += 8 + FIELD_HEADER_SIZE;
			fieldCount++;
		}

		// Operations (used in query execute) and bin names (used in scan/query) are mutually exclusive.
		Operation[] operations = statement.getOperations();
		int operationCount = 0;

		if (operations != null) {
			// Estimate size for background operations.
			if (! background) {
				throw new AerospikeException(ResultCode.PARAMETER_ERROR, "Operations not allowed in foreground query");
			}

			for (Operation operation : operations) {
				if (! operation.type.isWrite) {
					throw new AerospikeException(ResultCode.PARAMETER_ERROR, "Read operations not allowed in background query");
				}
				estimateOperationSize(operation);
			}
			operationCount = operations.length;
		}
		else if (binNames != null && (isNew || filter == null)) {
			// Estimate size for selected bin names (query bin names already handled for old servers).
			for (String binName : binNames) {
				estimateOperationSize(binName);
			}
			operationCount = binNames.length;
		}

		sizeBuffer();

		if (background) {
			writeHeaderWrite((WritePolicy)policy, Command.INFO2_WRITE, fieldCount, operationCount);
		}
		else {
			QueryPolicy qp = (QueryPolicy)policy;
			int readAttr = Command.INFO1_READ;
			int writeAttr = 0;

			if (!qp.includeBinData) {
				readAttr |= Command.INFO1_NOBINDATA;
			}

			if (qp.shortQuery || qp.expectedDuration == QueryDuration.SHORT) {
				readAttr |= Command.INFO1_SHORT_QUERY;
			}
			else if (qp.expectedDuration == QueryDuration.LONG_RELAX_AP) {
				writeAttr |= Command.INFO2_RELAX_AP_LONG_QUERY;
			}

			int infoAttr = (isNew || filter == null)? Command.INFO3_PARTITION_DONE : 0;

			writeHeaderRead(policy, totalTimeout, readAttr, writeAttr, infoAttr, fieldCount, operationCount);
		}

		if (statement.getNamespace() != null) {
			writeField(statement.getNamespace(), FieldType.NAMESPACE);
		}

		if (statement.getSetName() != null) {
			writeField(statement.getSetName(), FieldType.TABLE);
		}

		// Write records per second.
		if (statement.getRecordsPerSecond() > 0) {
			writeField(statement.getRecordsPerSecond(), FieldType.RECORDS_PER_SECOND);
		}

		// Write socket idle timeout.
		writeField(policy.socketTimeout, FieldType.SOCKET_TIMEOUT);

		// Write taskId field
		writeField(taskId, FieldType.QUERY_ID);

		if (filter != null) {
			IndexCollectionType type = filter.getCollectionType();

			if (type != IndexCollectionType.DEFAULT) {
				writeFieldHeader(1, FieldType.INDEX_TYPE);
				dataBuffer[dataOffset++] = (byte)type.ordinal();
			}

			writeFieldHeader(filterSize, FieldType.INDEX_RANGE);
			dataBuffer[dataOffset++] = (byte)1;
			dataOffset = filter.write(dataBuffer, dataOffset);

			if (!isNew) {
				// Query bin names are specified as a field (Scan bin names are specified later as operations)
				// in old servers.
				if (binNames != null && binNames.length > 0) {
					writeFieldHeader(binNameSize, FieldType.QUERY_BINLIST);
					dataBuffer[dataOffset++] = (byte)binNames.length;

					for (String binName : binNames) {
						int len = Buffer.stringToUtf8(binName, dataBuffer, dataOffset + 1);
						dataBuffer[dataOffset] = (byte)len;
						dataOffset += len + 1;
					}
				}
			}

			if (packedCtx != null) {
				writeFieldHeader(packedCtx.length, FieldType.INDEX_CONTEXT);
				System.arraycopy(packedCtx, 0, dataBuffer, dataOffset, packedCtx.length);
				dataOffset += packedCtx.length;
			}
		}

		if (statement.getFunctionName() != null) {
			writeFieldHeader(1, FieldType.UDF_OP);
			dataBuffer[dataOffset++] = background? (byte)2 : (byte)1;
			writeField(statement.getPackageName(), FieldType.UDF_PACKAGE_NAME);
			writeField(statement.getFunctionName(), FieldType.UDF_FUNCTION);
			writeField(functionArgBuffer, FieldType.UDF_ARGLIST);
		}

		if (policy.filterExp != null) {
			policy.filterExp.write(this);
		}

		if (partsFullSize > 0) {
			writeFieldHeader(partsFullSize, FieldType.PID_ARRAY);

			for (PartitionStatus part : nodePartitions.partsFull) {
				Buffer.shortToLittleBytes(part.id, dataBuffer, dataOffset);
				dataOffset += 2;
			}
		}

		if (partsPartialDigestSize > 0) {
			writeFieldHeader(partsPartialDigestSize, FieldType.DIGEST_ARRAY);

			for (PartitionStatus part : nodePartitions.partsPartial) {
				System.arraycopy(part.digest, 0, dataBuffer, dataOffset, 20);
				dataOffset += 20;
			}
		}

		if (partsPartialBValSize > 0) {
			writeFieldHeader(partsPartialBValSize, FieldType.BVAL_ARRAY);

			for (PartitionStatus part : nodePartitions.partsPartial) {
				Buffer.longToLittleBytes(part.bval, dataBuffer, dataOffset);
				dataOffset += 8;
			}
		}

		if (maxRecords > 0) {
			writeField(maxRecords, FieldType.MAX_RECORDS);
		}

		if (operations != null) {
			for (Operation operation : operations) {
				writeOperation(operation);
			}
		}
		else if (binNames != null && (isNew || filter == null)) {
			for (String binName : binNames) {
				writeOperation(binName, Operation.Type.READ);
			}
		}

		end();
	}

	//--------------------------------------------------
	// Command Sizing
	//--------------------------------------------------

	private final int estimateKeyAttrSize(Policy policy, Key key, BatchAttr attr, Expression filterExp) {
		int fieldCount = estimateKeySize(policy, key, attr.hasWrite);

		if (filterExp != null) {
			dataOffset += filterExp.size();
			fieldCount++;
		}
		return fieldCount;
	}

	private int estimateKeySize(Policy policy, Key key, boolean hasWrite) {
		int fieldCount = estimateKeySize(key);

		fieldCount += sizeTxn(key, policy.txn, hasWrite);

		if (policy.sendKey) {
			dataOffset += key.userKey.estimateSize() + FIELD_HEADER_SIZE + 1;
			fieldCount++;
		}
		return fieldCount;
	}

	protected final int estimateKeySize(Key key) {
		int fieldCount = 0;

		if (key.namespace != null) {
			dataOffset += Buffer.estimateSizeUtf8(key.namespace) + FIELD_HEADER_SIZE;
			fieldCount++;
		}

		if (key.setName != null) {
			dataOffset += Buffer.estimateSizeUtf8(key.setName) + FIELD_HEADER_SIZE;
			fieldCount++;
		}

		dataOffset += key.digest.length + FIELD_HEADER_SIZE;
		fieldCount++;
		return fieldCount;
	}

	private final int estimateUdfSize(String packageName, String functionName, byte[] bytes) {
		dataOffset += Buffer.estimateSizeUtf8(packageName) + FIELD_HEADER_SIZE;
		dataOffset += Buffer.estimateSizeUtf8(functionName) + FIELD_HEADER_SIZE;
		dataOffset += bytes.length + FIELD_HEADER_SIZE;
		return 3;
	}

	private final void estimateOperationSize(Bin bin) {
		dataOffset += Buffer.estimateSizeUtf8(bin.name) + OPERATION_HEADER_SIZE;
		dataOffset += bin.value.estimateSize();
	}

	private final void estimateOperationSize(Operation operation) {
		dataOffset += Buffer.estimateSizeUtf8(operation.binName) + OPERATION_HEADER_SIZE;
		dataOffset += operation.value.estimateSize();
	}

	private void estimateReadOperationSize(Operation operation) {
		if (operation.type.isWrite) {
			throw new AerospikeException(ResultCode.PARAMETER_ERROR, "Write operations not allowed in batch read");
		}
		dataOffset += Buffer.estimateSizeUtf8(operation.binName) + OPERATION_HEADER_SIZE;
		dataOffset += operation.value.estimateSize();
	}

	private final void estimateOperationSize(String binName) {
		dataOffset += Buffer.estimateSizeUtf8(binName) + OPERATION_HEADER_SIZE;
	}

	private final void estimateOperationSize() {
		dataOffset += OPERATION_HEADER_SIZE;
	}

	//--------------------------------------------------
	// Command Writes
	//--------------------------------------------------

	/**
	 * Header write for write commands.
	 */
	private final void writeHeaderWrite(WritePolicy policy, int writeAttr, int fieldCount, int operationCount) {
		// Set flags.
		int generation = 0;
		int readAttr = 0;
		int infoAttr = 0;

		switch (policy.recordExistsAction) {
		case UPDATE:
			break;
		case UPDATE_ONLY:
			infoAttr |= Command.INFO3_UPDATE_ONLY;
			break;
		case REPLACE:
			infoAttr |= Command.INFO3_CREATE_OR_REPLACE;
			break;
		case REPLACE_ONLY:
			infoAttr |= Command.INFO3_REPLACE_ONLY;
			break;
		case CREATE_ONLY:
			writeAttr |= Command.INFO2_CREATE_ONLY;
			break;
		}

		switch (policy.generationPolicy) {
		case NONE:
			break;
		case EXPECT_GEN_EQUAL:
			generation = policy.generation;
			writeAttr |= Command.INFO2_GENERATION;
			break;
		case EXPECT_GEN_GT:
			generation = policy.generation;
			writeAttr |= Command.INFO2_GENERATION_GT;
			break;
		}

		if (policy.commitLevel == CommitLevel.COMMIT_MASTER) {
			infoAttr |= Command.INFO3_COMMIT_MASTER;
		}

		if (policy.durableDelete) {
			writeAttr |= Command.INFO2_DURABLE_DELETE;
		}

		if (policy.xdr) {
			readAttr |= Command.INFO1_XDR;
		}

		// Write all header data except total size which must be written last.
		dataBuffer[8]  = MSG_REMAINING_HEADER_SIZE; // Message header length.
		dataBuffer[9]  = (byte)readAttr;
		dataBuffer[10] = (byte)writeAttr;
		dataBuffer[11] = (byte)infoAttr;
		dataBuffer[12] = 0;
		dataBuffer[13] = 0; // clear the result code
		Buffer.intToBytes(generation, dataBuffer, 14);
		Buffer.intToBytes(policy.expiration, dataBuffer, 18);
		Buffer.intToBytes(serverTimeout, dataBuffer, 22);
		Buffer.shortToBytes(fieldCount, dataBuffer, 26);
		Buffer.shortToBytes(operationCount, dataBuffer, 28);
		dataOffset = MSG_TOTAL_HEADER_SIZE;
	}

	/**
	 * Header write for operate command.
	 */
	private final void writeHeaderReadWrite(
		WritePolicy policy,
		OperateArgs args,
		int fieldCount
	) {
		// Set flags.
		int generation = 0;
		int ttl = args.hasWrite ? policy.expiration : policy.readTouchTtlPercent;
		int readAttr = args.readAttr;
		int writeAttr = args.writeAttr;
		int infoAttr = 0;
		int operationCount = args.operations.length;

		switch (policy.recordExistsAction) {
		case UPDATE:
			break;
		case UPDATE_ONLY:
			infoAttr |= Command.INFO3_UPDATE_ONLY;
			break;
		case REPLACE:
			infoAttr |= Command.INFO3_CREATE_OR_REPLACE;
			break;
		case REPLACE_ONLY:
			infoAttr |= Command.INFO3_REPLACE_ONLY;
			break;
		case CREATE_ONLY:
			writeAttr |= Command.INFO2_CREATE_ONLY;
			break;
		}

		switch (policy.generationPolicy) {
		case NONE:
			break;
		case EXPECT_GEN_EQUAL:
			generation = policy.generation;
			writeAttr |= Command.INFO2_GENERATION;
			break;
		case EXPECT_GEN_GT:
			generation = policy.generation;
			writeAttr |= Command.INFO2_GENERATION_GT;
			break;
		}

		if (policy.commitLevel == CommitLevel.COMMIT_MASTER) {
			infoAttr |= Command.INFO3_COMMIT_MASTER;
		}

		if (policy.durableDelete) {
			writeAttr |= Command.INFO2_DURABLE_DELETE;
		}

		if (policy.xdr) {
			readAttr |= Command.INFO1_XDR;
		}

		switch (policy.readModeSC) {
		case SESSION:
			break;
		case LINEARIZE:
			infoAttr |= Command.INFO3_SC_READ_TYPE;
			break;
		case ALLOW_REPLICA:
			infoAttr |= Command.INFO3_SC_READ_RELAX;
			break;
		case ALLOW_UNAVAILABLE:
			infoAttr |= Command.INFO3_SC_READ_TYPE | Command.INFO3_SC_READ_RELAX;
			break;
		}

		if (policy.readModeAP == ReadModeAP.ALL) {
			readAttr |= Command.INFO1_READ_MODE_AP_ALL;
		}

		if (policy.compress) {
			readAttr |= Command.INFO1_COMPRESS_RESPONSE;
		}

		// Write all header data except total size which must be written last.
		dataBuffer[8]  = MSG_REMAINING_HEADER_SIZE; // Message header length.
		dataBuffer[9]  = (byte)readAttr;
		dataBuffer[10] = (byte)writeAttr;
		dataBuffer[11] = (byte)infoAttr;
		dataBuffer[12] = 0; // unused
		dataBuffer[13] = 0; // clear the result code
		Buffer.intToBytes(generation, dataBuffer, 14);
		Buffer.intToBytes(ttl, dataBuffer, 18);
		Buffer.intToBytes(serverTimeout, dataBuffer, 22);
		Buffer.shortToBytes(fieldCount, dataBuffer, 26);
		Buffer.shortToBytes(operationCount, dataBuffer, 28);
		dataOffset = MSG_TOTAL_HEADER_SIZE;
	}

	/**
	 * Header write for read commands.
	 */
	private final void writeHeaderRead(
		Policy policy,
		int timeout,
		int readAttr,
		int writeAttr,
		int infoAttr,
		int fieldCount,
		int operationCount
	) {
		switch (policy.readModeSC) {
		case SESSION:
			break;
		case LINEARIZE:
			infoAttr |= Command.INFO3_SC_READ_TYPE;
			break;
		case ALLOW_REPLICA:
			infoAttr |= Command.INFO3_SC_READ_RELAX;
			break;
		case ALLOW_UNAVAILABLE:
			infoAttr |= Command.INFO3_SC_READ_TYPE | Command.INFO3_SC_READ_RELAX;
			break;
		}

		if (policy.readModeAP == ReadModeAP.ALL) {
			readAttr |= Command.INFO1_READ_MODE_AP_ALL;
		}

		if (policy.compress) {
			readAttr |= Command.INFO1_COMPRESS_RESPONSE;
		}

		// Write all header data except total size which must be written last.
		dataBuffer[8] = MSG_REMAINING_HEADER_SIZE; // Message header length.
		dataBuffer[9] = (byte)readAttr;
		dataBuffer[10] = (byte)writeAttr;
		dataBuffer[11] = (byte)infoAttr;

		for (int i = 12; i < 18; i++) {
			dataBuffer[i] = 0;
		}
		Buffer.intToBytes(policy.readTouchTtlPercent, dataBuffer, 18);
		Buffer.intToBytes(timeout, dataBuffer, 22);
		Buffer.shortToBytes(fieldCount, dataBuffer, 26);
		Buffer.shortToBytes(operationCount, dataBuffer, 28);
		dataOffset = MSG_TOTAL_HEADER_SIZE;
	}

	/**
	 * Header write for read header commands.
	 */
	private final void writeHeaderReadHeader(Policy policy, int readAttr, int fieldCount, int operationCount) {
		int infoAttr = 0;

		switch (policy.readModeSC) {
		case SESSION:
			break;
		case LINEARIZE:
			infoAttr |= Command.INFO3_SC_READ_TYPE;
			break;
		case ALLOW_REPLICA:
			infoAttr |= Command.INFO3_SC_READ_RELAX;
			break;
		case ALLOW_UNAVAILABLE:
			infoAttr |= Command.INFO3_SC_READ_TYPE | Command.INFO3_SC_READ_RELAX;
			break;
		}

		if (policy.readModeAP == ReadModeAP.ALL) {
			readAttr |= Command.INFO1_READ_MODE_AP_ALL;
		}

		// Write all header data except total size which must be written last.
		dataBuffer[8] = MSG_REMAINING_HEADER_SIZE; // Message header length.
		dataBuffer[9] = (byte)readAttr;
		dataBuffer[10] = (byte)0;
		dataBuffer[11] = (byte)infoAttr;

		for (int i = 12; i < 18; i++) {
			dataBuffer[i] = 0;
		}
		Buffer.intToBytes(policy.readTouchTtlPercent, dataBuffer, 18);
		Buffer.intToBytes(serverTimeout, dataBuffer, 22);
		Buffer.shortToBytes(fieldCount, dataBuffer, 26);
		Buffer.shortToBytes(operationCount, dataBuffer, 28);
		dataOffset = MSG_TOTAL_HEADER_SIZE;
	}

	/**
	 * Header write for batch single commands.
	 */
	private void writeKeyAttr(
		Policy policy,
		Key key,
		BatchAttr attr,
		Expression filterExp,
		int fieldCount,
		int operationCount
	) {
		// Write all header data except total size which must be written last.
		dataBuffer[8]  = MSG_REMAINING_HEADER_SIZE; // Message header length.
		dataBuffer[9]  = (byte)attr.readAttr;
		dataBuffer[10] = (byte)attr.writeAttr;
		dataBuffer[11] = (byte)attr.infoAttr;
		dataBuffer[12] = 0; // unused
		dataBuffer[13] = 0; // clear the result code
		Buffer.intToBytes(attr.generation, dataBuffer, 14);
		Buffer.intToBytes(attr.expiration, dataBuffer, 18);
		Buffer.intToBytes(serverTimeout, dataBuffer, 22);
		Buffer.shortToBytes(fieldCount, dataBuffer, 26);
		Buffer.shortToBytes(operationCount, dataBuffer, 28);
		dataOffset = MSG_TOTAL_HEADER_SIZE;

		writeKey(policy, key, attr.hasWrite);

		if (filterExp != null) {
			filterExp.write(this);
		}
	}

	private void writeKey(Policy policy, Key key, boolean sendDeadline) {
		writeKey(key);
		writeTxn(policy.txn, sendDeadline);

		if (policy.sendKey) {
			writeField(key.userKey, FieldType.KEY);
		}
	}

	protected final void writeKey(Key key) {
		// Write key into buffer.
		if (key.namespace != null) {
			writeField(key.namespace, FieldType.NAMESPACE);
		}

		if (key.setName != null) {
			writeField(key.setName, FieldType.TABLE);
		}

		writeField(key.digest, FieldType.DIGEST_RIPE);
	}

	private final int writeReadOnlyOperations(Operation[] ops, int readAttr) {
		boolean readBin = false;
		boolean readHeader = false;

		for (Operation op : ops) {
			switch (op.type) {
			case READ:
				// Read all bins if no bin is specified.
				if (op.binName == null) {
					readAttr |= Command.INFO1_GET_ALL;
				}
				readBin = true;
				break;

			case READ_HEADER:
				readHeader = true;
				break;

			default:
				break;
			}
			writeOperation(op);
		}

		if (readHeader && ! readBin) {
			readAttr |= Command.INFO1_NOBINDATA;
		}
		return readAttr;
	}

	private final void writeOperation(Bin bin, Operation.Type operation) {
		int nameLength = Buffer.stringToUtf8(bin.name, dataBuffer, dataOffset + OPERATION_HEADER_SIZE);
		int valueLength = bin.value.write(dataBuffer, dataOffset + OPERATION_HEADER_SIZE + nameLength);

		Buffer.intToBytes(nameLength + valueLength + 4, dataBuffer, dataOffset);
		dataOffset += 4;
		dataBuffer[dataOffset++] = (byte) operation.protocolType;
		dataBuffer[dataOffset++] = (byte) bin.value.getType();
		dataBuffer[dataOffset++] = (byte) 0;
		dataBuffer[dataOffset++] = (byte) nameLength;
		dataOffset += nameLength + valueLength;
	}

	private final void writeOperation(Operation operation) {
		int nameLength = Buffer.stringToUtf8(operation.binName, dataBuffer, dataOffset + OPERATION_HEADER_SIZE);
		int valueLength = operation.value.write(dataBuffer, dataOffset + OPERATION_HEADER_SIZE + nameLength);

		Buffer.intToBytes(nameLength + valueLength + 4, dataBuffer, dataOffset);
		dataOffset += 4;
		dataBuffer[dataOffset++] = (byte) operation.type.protocolType;
		dataBuffer[dataOffset++] = (byte) operation.value.getType();
		dataBuffer[dataOffset++] = (byte) 0;
		dataBuffer[dataOffset++] = (byte) nameLength;
		dataOffset += nameLength + valueLength;
	}

	private final void writeOperation(String name, Operation.Type operation) {
		int nameLength = Buffer.stringToUtf8(name, dataBuffer, dataOffset + OPERATION_HEADER_SIZE);

		Buffer.intToBytes(nameLength + 4, dataBuffer, dataOffset);
		dataOffset += 4;
		dataBuffer[dataOffset++] = (byte) operation.protocolType;
		dataBuffer[dataOffset++] = (byte) 0;
		dataBuffer[dataOffset++] = (byte) 0;
		dataBuffer[dataOffset++] = (byte) nameLength;
		dataOffset += nameLength;
	}

	private final void writeOperation(Operation.Type operation) {
		Buffer.intToBytes(4, dataBuffer, dataOffset);
		dataOffset += 4;
		dataBuffer[dataOffset++] = (byte) operation.protocolType;
		dataBuffer[dataOffset++] = 0;
		dataBuffer[dataOffset++] = 0;
		dataBuffer[dataOffset++] = 0;
	}

	private int sizeTxn(Key key, Txn txn, boolean hasWrite) {
		int fieldCount = 0;

		if (txn != null) {
			dataOffset += 8 + FIELD_HEADER_SIZE;
			fieldCount++;

			version = txn.getReadVersion(key);

			if (version != null) {
				dataOffset += 7 + FIELD_HEADER_SIZE;
				fieldCount++;
			}

			if (hasWrite && txn.getDeadline() != 0) {
				dataOffset += 4 + FIELD_HEADER_SIZE;
				fieldCount++;
			}
		}
		return fieldCount;
	}

	private void writeTxn(Txn txn, boolean sendDeadline) {
		if (txn != null) {
			writeFieldLE(txn.getId(), FieldType.MRT_ID);

			if (version != null) {
				writeFieldVersion(version);
			}

			if (sendDeadline && txn.getDeadline() != 0) {
				writeFieldLE(txn.getDeadline(), FieldType.MRT_DEADLINE);
			}
		}
	}

	private void writeFieldVersion(long ver) {
		writeFieldHeader(7, FieldType.RECORD_VERSION);
		Buffer.longToVersionBytes(ver, dataBuffer, dataOffset);
		dataOffset += 7;
	}

	private void writeField(Value value, int type) {
		int offset = dataOffset + FIELD_HEADER_SIZE;
		dataBuffer[offset++] = (byte)value.getType();
		int len = value.write(dataBuffer, offset) + 1;
		writeFieldHeader(len, type);
		dataOffset += len;
	}

	private void writeField(String str, int type) {
		int len = Buffer.stringToUtf8(str, dataBuffer, dataOffset + FIELD_HEADER_SIZE);
		writeFieldHeader(len, type);
		dataOffset += len;
	}

	private void writeField(byte[] bytes, int type) {
		System.arraycopy(bytes, 0, dataBuffer, dataOffset + FIELD_HEADER_SIZE, bytes.length);
		writeFieldHeader(bytes.length, type);
		dataOffset += bytes.length;
	}

	private void writeField(int val, int type) {
		writeFieldHeader(4, type);
		Buffer.intToBytes(val, dataBuffer, dataOffset);
		dataOffset += 4;
	}

	private void writeFieldLE(int val, int type) {
		writeFieldHeader(4, type);
		Buffer.intToLittleBytes(val, dataBuffer, dataOffset);
		dataOffset += 4;
	}

	private void writeField(long val, int type) {
		writeFieldHeader(8, type);
		Buffer.longToBytes(val, dataBuffer, dataOffset);
		dataOffset += 8;
	}

	private void writeFieldLE(long val, int type) {
		writeFieldHeader(8, type);
		Buffer.longToLittleBytes(val, dataBuffer, dataOffset);
		dataOffset += 8;
	}

	private void writeFieldHeader(int size, int type) {
		Buffer.intToBytes(size+1, dataBuffer, dataOffset);
		dataOffset += 4;
		dataBuffer[dataOffset++] = (byte)type;
	}

	public final void writeExpHeader(int size) {
		writeFieldHeader(size, FieldType.FILTER_EXP);
	}

	protected final void begin() {
		dataOffset = MSG_TOTAL_HEADER_SIZE;
	}

	protected final void end() {
		// Write total size of message which is the current offset.
		long proto = (dataOffset - 8) | (CL_MSG_VERSION << 56) | (AS_MSG_TYPE << 48);
		Buffer.longToBytes(proto, dataBuffer, 0);
	}

	private final void compress(Policy policy) {
		if (policy.compress && dataOffset > COMPRESS_THRESHOLD) {
			Deflater def = new Deflater(Deflater.BEST_SPEED);
			try {
				def.setInput(dataBuffer, 0, dataOffset);
				def.finish();

				byte[] cbuf = new byte[dataOffset];
				int csize = def.deflate(cbuf, 16, dataOffset - 16);

				// Use compressed buffer if compression completed within original buffer size.
				if (def.finished()) {
					long proto = (csize + 8) | (CL_MSG_VERSION << 56) | (MSG_TYPE_COMPRESSED << 48);
					Buffer.longToBytes(proto, cbuf, 0);
					Buffer.longToBytes(dataOffset, cbuf, 8);
					dataBuffer = cbuf;
					dataOffset = csize + 16;
				}
			} finally {
				def.end();
			}
		}
	}

	protected void sizeBuffer() {
	}

	//--------------------------------------------------
	// Response Parsing
	//--------------------------------------------------

	protected final void skipKey(int fieldCount) {
		// There can be fields in the response (setname etc).
		// But for now, ignore them. Expose them to the API if needed in the future.
		for (int i = 0; i < fieldCount; i++) {
			int fieldlen = Buffer.bytesToInt(dataBuffer, dataOffset);
			dataOffset += 4 + fieldlen;
		}
	}

	protected final Key parseKey(int fieldCount, BVal bval) {
		byte[] digest = null;
		String namespace = null;
		String setName = null;
		Value userKey = null;

		for (int i = 0; i < fieldCount; i++) {
			int fieldlen = Buffer.bytesToInt(dataBuffer, dataOffset);
			dataOffset += 4;

			int fieldtype = dataBuffer[dataOffset++];
			int size = fieldlen - 1;

			switch (fieldtype) {
			case FieldType.DIGEST_RIPE:
				digest = new byte[size];
				System.arraycopy(dataBuffer, dataOffset, digest, 0, size);
				break;

			case FieldType.NAMESPACE:
				namespace = Buffer.utf8ToString(dataBuffer, dataOffset, size);
				break;

			case FieldType.TABLE:
				setName = Buffer.utf8ToString(dataBuffer, dataOffset, size);
				break;

			case FieldType.KEY:
				int type = dataBuffer[dataOffset++];
				size--;
				userKey = Buffer.bytesToKeyValue(type, dataBuffer, dataOffset, size);
				break;

			case FieldType.BVAL_ARRAY:
				bval.val = Buffer.littleBytesToLong(dataBuffer, dataOffset);
				break;
			}
			dataOffset += size;
		}
		return new Key(namespace, digest, setName, userKey);
	}

	public Long parseVersion(int fieldCount) {
		Long version = null;

		for (int i = 0; i < fieldCount; i++) {
			int len = Buffer.bytesToInt(dataBuffer, dataOffset);
			dataOffset += 4;

			int type = dataBuffer[dataOffset++];
			int size = len - 1;

			if (type == FieldType.RECORD_VERSION && size == 7) {
				version = Buffer.versionBytesToLong(dataBuffer, dataOffset);
			}
			dataOffset += size;
		}
		return version;
	}

	protected final Record parseRecord(
		int opCount,
		int generation,
		int expiration,
		boolean isOperation
	)  {
		Map<String,Object> bins = new LinkedHashMap<>();

		for (int i = 0 ; i < opCount; i++) {
			int opSize = Buffer.bytesToInt(dataBuffer, dataOffset);
			byte particleType = dataBuffer[dataOffset + 5];
			byte nameSize = dataBuffer[dataOffset + 7];
			String name = Buffer.utf8ToString(dataBuffer, dataOffset + 8, nameSize);
			dataOffset += 4 + 4 + nameSize;

			int particleBytesSize = opSize - (4 + nameSize);
			Object value = Buffer.bytesToParticle(particleType, dataBuffer, dataOffset, particleBytesSize);
			dataOffset += particleBytesSize;

			if (isOperation) {
				if (bins.containsKey(name)) {
					// Multiple values returned for the same bin.
					Object prev = bins.get(name);

					if (prev instanceof OpResults) {
						// List already exists.  Add to it.
						OpResults list = (OpResults)prev;
						list.add(value);
					}
					else {
						// Make a list to store all values.
						OpResults list = new OpResults();
						list.add(prev);
						list.add(value);
						bins.put(name, list);
					}
				}
				else {
					bins.put(name, value);
				}
			}
			else {
				bins.put(name, value);
			}
		}
		return new Record(bins, generation, expiration);
	}

	public static boolean batchInDoubt(boolean isWrite, int commandSentCounter) {
		return isWrite && commandSentCounter > 1;
	}

	public static class OpResults extends ArrayList<Object> {
		private static final long serialVersionUID = 1L;
	}
<<<<<<< HEAD

	public interface BatchOffsets {
		int size();
		int get(int i);
	}

	private static final class BatchOffsetsNative implements BatchOffsets {
		private final int size;
		private final int[] offsets;

		public BatchOffsetsNative(BatchNode batch) {
			this.size = batch.offsetsSize;
			this.offsets = batch.offsets;
		}

		@Override
		public int size() {
			return size;
		}

		@Override
		public int get(int i) {
			return offsets[i];
		}
	}
=======
>>>>>>> ba9880e1
}<|MERGE_RESOLUTION|>--- conflicted
+++ resolved
@@ -155,9 +155,6 @@
 		begin();
 		int fieldCount = estimateKeySize(key);
 		dataOffset += args.size;
-<<<<<<< HEAD
-		writeTxnMonitor(key, args.readAttr, args.writeAttr, fieldCount, args.operations.length);
-=======
 
 		sizeBuffer();
 
@@ -175,7 +172,6 @@
 		dataOffset = MSG_TOTAL_HEADER_SIZE;
 
 		writeKey(key);
->>>>>>> ba9880e1
 
 		for (Operation operation : args.operations) {
 			writeOperation(operation);
@@ -217,19 +213,6 @@
 		Long[] versions,
 		BatchNode batch
 	) {
-<<<<<<< HEAD
-		final BatchOffsetsNative offsets = new BatchOffsetsNative(batch);
-		setBatchTxnVerify(policy, keys, versions, offsets);
-	}
-
-	public final void setBatchTxnVerify(
-		BatchPolicy policy,
-		Key[] keys,
-		Long[] versions,
-		BatchOffsets offsets
-	) {
-=======
->>>>>>> ba9880e1
 		// Estimate buffer size.
 		begin();
 
@@ -238,17 +221,10 @@
 
 		Key keyPrev = null;
 		Long verPrev = null;
-<<<<<<< HEAD
-		int max = offsets.size();
-
-		for (int i = 0; i < max; i++) {
-			int offset = offsets.get(i);
-=======
 		int max = batch.offsetsSize;
 
 		for (int i = 0; i < max; i++) {
 			int offset = batch.offsets[i];
->>>>>>> ba9880e1
 			Key key = keys[offset];
 			Long ver = versions[offset];
 
@@ -286,11 +262,7 @@
 		verPrev = null;
 
 		for (int i = 0; i < max; i++) {
-<<<<<<< HEAD
-			int offset = offsets.get(i);
-=======
 			int offset = batch.offsets[i];
->>>>>>> ba9880e1
 			Key key = keys[offset];
 			Long ver = versions[offset];
 
@@ -379,27 +351,6 @@
 		BatchNode batch,
 		BatchAttr attr
 	) {
-<<<<<<< HEAD
-		final BatchOffsetsNative offsets = new BatchOffsetsNative(batch);
-		setBatchTxnRoll(policy, txn, keys, attr, offsets);
-	}
-
-	public final void setBatchTxnRoll(
-		BatchPolicy policy,
-		Txn txn,
-		Key[] keys,
-		BatchAttr attr,
-		BatchOffsets offsets
-	) {
-		// Estimate buffer size.
-		begin();
-		int fieldCount = 1;
-		int max = offsets.size();
-		Long[] versions = new Long[max];
-
-		for (int i = 0; i < max; i++) {
-			int offset = offsets.get(i);
-=======
 		// Estimate buffer size.
 		begin();
 		int fieldCount = 1;
@@ -408,7 +359,6 @@
 
 		for (int i = 0; i < max; i++) {
 			int offset = batch.offsets[i];
->>>>>>> ba9880e1
 			Key key = keys[offset];
 			versions[i] = txn.getReadVersion(key);
 		}
@@ -420,11 +370,7 @@
 		Long verPrev = null;
 
 		for (int i = 0; i < max; i++) {
-<<<<<<< HEAD
-			int offset = offsets.get(i);
-=======
 			int offset = batch.offsets[i];
->>>>>>> ba9880e1
 			Key key = keys[offset];
 			Long ver = versions[i];
 
@@ -460,11 +406,7 @@
 		verPrev = null;
 
 		for (int i = 0; i < max; i++) {
-<<<<<<< HEAD
-			int offset = offsets.get(i);
-=======
 			int offset = batch.offsets[i];
->>>>>>> ba9880e1
 			Key key = keys[offset];
 			Long ver = versions[i];
 
@@ -1123,40 +1065,16 @@
 		List<? extends BatchRecord> records,
 		BatchNode batch
 	) {
-<<<<<<< HEAD
-		final BatchOffsetsNative offsets = new BatchOffsetsNative(batch);
-		setBatchOperate(policy, writePolicy, udfPolicy, deletePolicy, records, offsets);
-	}
-
-	public final void setBatchOperate(
-		BatchPolicy policy,
-		BatchWritePolicy writePolicy,
-		BatchUDFPolicy udfPolicy,
-		BatchDeletePolicy deletePolicy,
-		List<? extends BatchRecord> records,
-		BatchOffsets offsets
-	) {
-		begin();
-		int max = offsets.size();
-		Txn txn = policy.txn;
-		Long[] versions = null;
-
-=======
 		begin();
 		int max = batch.offsetsSize;
 		Txn txn = policy.txn;
 		Long[] versions = null;
 
->>>>>>> ba9880e1
 		if (txn != null) {
 			versions = new Long[max];
 
 			for (int i = 0; i < max; i++) {
-<<<<<<< HEAD
-				int offset = offsets.get(i);
-=======
 				int offset = batch.offsets[i];
->>>>>>> ba9880e1
 				BatchRecord record = records.get(offset);
 				versions[i] = txn.getReadVersion(record.key);
 			}
@@ -1175,11 +1093,7 @@
 		Long verPrev = null;
 
 		for (int i = 0; i < max; i++) {
-<<<<<<< HEAD
-			int offset = offsets.get(i);
-=======
 			int offset = batch.offsets[i];
->>>>>>> ba9880e1
 			BatchRecord record = records.get(offset);
 			Key key = record.key;
 			Long ver = (versions != null)? versions[i] : null;
@@ -1221,11 +1135,7 @@
 		verPrev = null;
 
 		for (int i = 0; i < max; i++) {
-<<<<<<< HEAD
-			int offset = offsets.get(i);
-=======
 			int offset = batch.offsets[i];
->>>>>>> ba9880e1
 			BatchRecord record = records.get(offset);
 			Long ver = (versions != null)? versions[i] : null;
 
@@ -1324,27 +1234,9 @@
 		Operation[] ops,
 		BatchAttr attr
 	) {
-<<<<<<< HEAD
-		final BatchOffsetsNative offsets = new BatchOffsetsNative(batch);
-		setBatchOperate(policy, keys, binNames, ops, attr, offsets);
-	}
-
-	public final void setBatchOperate(
-		BatchPolicy policy,
-		Key[] keys,
-		String[] binNames,
-		Operation[] ops,
-		BatchAttr attr,
-		BatchOffsets offsets
-	) {
-		// Estimate buffer size.
-		begin();
-		int max = offsets.size();
-=======
 		// Estimate buffer size.
 		begin();
 		int max = batch.offsetsSize;
->>>>>>> ba9880e1
 		Txn txn = policy.txn;
 		Long[] versions = null;
 
@@ -1352,11 +1244,7 @@
 			versions = new Long[max];
 
 			for (int i = 0; i < max; i++) {
-<<<<<<< HEAD
-				int offset = offsets.get(i);
-=======
 				int offset = batch.offsets[i];
->>>>>>> ba9880e1
 				Key key = keys[offset];
 				versions[i] = txn.getReadVersion(key);
 			}
@@ -1376,11 +1264,7 @@
 		Long verPrev = null;
 
 		for (int i = 0; i < max; i++) {
-<<<<<<< HEAD
-			int offset = offsets.get(i);
-=======
 			int offset = batch.offsets[i];
->>>>>>> ba9880e1
 			Key key = keys[offset];
 			Long ver = (versions != null)? versions[i] : null;
 
@@ -1441,21 +1325,12 @@
 		dataBuffer[dataOffset++] = getBatchFlags(policy);
 		keyPrev = null;
 		verPrev = null;
-<<<<<<< HEAD
-
-		for (int i = 0; i < max; i++) {
-			int offset = offsets.get(i);
-			Key key = keys[offset];
-			Long ver = (versions != null)? versions[i] : null;
-
-=======
 
 		for (int i = 0; i < max; i++) {
 			int offset = batch.offsets[i];
 			Key key = keys[offset];
 			Long ver = (versions != null)? versions[i] : null;
 
->>>>>>> ba9880e1
 			Buffer.intToBytes(offset, dataBuffer, dataOffset);
 			dataOffset += 4;
 
@@ -1501,28 +1376,9 @@
 		byte[] argBytes,
 		BatchAttr attr
 	) {
-<<<<<<< HEAD
-		final BatchOffsetsNative offsets = new BatchOffsetsNative(batch);
-		setBatchUDF(policy, keys, packageName, functionName, argBytes, attr, offsets);
-	}
-
-	public final void setBatchUDF(
-		BatchPolicy policy,
-		Key[] keys,
-		String packageName,
-		String functionName,
-		byte[] argBytes,
-		BatchAttr attr,
-		BatchOffsets offsets
-	) {
-		// Estimate buffer size.
-		begin();
-		int max = offsets.size();
-=======
 		// Estimate buffer size.
 		begin();
 		int max = batch.offsetsSize;
->>>>>>> ba9880e1
 		Txn txn = policy.txn;
 		Long[] versions = null;
 
@@ -1530,11 +1386,7 @@
 			versions = new Long[max];
 
 			for (int i = 0; i < max; i++) {
-<<<<<<< HEAD
-				int offset = offsets.get(i);
-=======
 				int offset = batch.offsets[i];
->>>>>>> ba9880e1
 				Key key = keys[offset];
 				versions[i] = txn.getReadVersion(key);
 			}
@@ -1554,11 +1406,7 @@
 		Long verPrev = null;
 
 		for (int i = 0; i < max; i++) {
-<<<<<<< HEAD
-			int offset = offsets.get(i);
-=======
 			int offset = batch.offsets[i];
->>>>>>> ba9880e1
 			Key key = keys[offset];
 			Long ver = (versions != null)? versions[i] : null;
 
@@ -1603,11 +1451,7 @@
 		verPrev = null;
 
 		for (int i = 0; i < max; i++) {
-<<<<<<< HEAD
-			int offset = offsets.get(i);
-=======
 			int offset = batch.offsets[i];
->>>>>>> ba9880e1
 			Key key = keys[offset];
 			Long ver = (versions != null)? versions[i] : null;
 
@@ -1763,11 +1607,7 @@
 			dataBuffer[dataOffset++] = (byte)attr.infoAttr;
 			Buffer.intToBytes(attr.expiration, dataBuffer, dataOffset);
 			dataOffset += 4;
-<<<<<<< HEAD
-			writeBatchFieldsReg(key, attr, filter, 0, opCount);				
-=======
 			writeBatchFieldsReg(key, attr, filter, 0, opCount);
->>>>>>> ba9880e1
 		}
 	}
 
@@ -1791,26 +1631,6 @@
 			Buffer.intToBytes(attr.expiration, dataBuffer, dataOffset);
 			dataOffset += 4;
 			writeBatchFieldsTxn(key, txn, ver, attr, filter, fieldCount, opCount);
-<<<<<<< HEAD
-		}
-		else {
-			dataBuffer[dataOffset++] = (byte)(BATCH_MSG_INFO | BATCH_MSG_GEN | BATCH_MSG_TTL);
-			dataBuffer[dataOffset++] = (byte)attr.readAttr;
-			dataBuffer[dataOffset++] = (byte)attr.writeAttr;
-			dataBuffer[dataOffset++] = (byte)attr.infoAttr;
-			Buffer.shortToBytes(attr.generation, dataBuffer, dataOffset);
-			dataOffset += 2;
-			Buffer.intToBytes(attr.expiration, dataBuffer, dataOffset);
-			dataOffset += 4;
-			writeBatchFieldsReg(key, attr, filter, fieldCount, opCount);			
-		}
-	}
-
-	private void writeBatchFieldsTxn(
-		Key key,
-		Txn txn,
-		Long ver,
-=======
 		}
 		else {
 			dataBuffer[dataOffset++] = (byte)(BATCH_MSG_INFO | BATCH_MSG_GEN | BATCH_MSG_TTL);
@@ -1875,59 +1695,6 @@
 
 	private void writeBatchFieldsReg(
 		Key key,
->>>>>>> ba9880e1
-		BatchAttr attr,
-		Expression filter,
-		int fieldCount,
-		int opCount
-	) {
-<<<<<<< HEAD
-		fieldCount++;
-
-		if (ver != null) {
-			fieldCount++;
-		}
-
-		if (attr.hasWrite && txn.getDeadline() != 0) {
-			fieldCount++;
-		}
-
-=======
->>>>>>> ba9880e1
-		if (filter != null) {
-			fieldCount++;
-		}
-
-		if (attr.sendKey) {
-			fieldCount++;
-		}
-
-		writeBatchFields(key, fieldCount, opCount);
-
-<<<<<<< HEAD
-		writeFieldLE(txn.getId(), FieldType.MRT_ID);
-
-		if (ver != null) {
-			writeFieldVersion(ver);
-		}
-
-		if (attr.hasWrite && txn.getDeadline() != 0) {
-			writeFieldLE(txn.getDeadline(), FieldType.MRT_DEADLINE);
-		}
-
-=======
->>>>>>> ba9880e1
-		if (filter != null) {
-			filter.write(this);
-		}
-
-		if (attr.sendKey) {
-			writeField(key.userKey, FieldType.KEY);
-		}
-	}
-
-	private void writeBatchFieldsReg(
-		Key key,
 		BatchAttr attr,
 		Expression filter,
 		int fieldCount,
@@ -1949,7 +1716,7 @@
 
 		if (attr.sendKey) {
 			writeField(key.userKey, FieldType.KEY);
-		}		
+		}
 	}
 	
 	private void writeBatchFields(Key key, int fieldCount, int opCount) {
@@ -3128,32 +2895,4 @@
 	public static class OpResults extends ArrayList<Object> {
 		private static final long serialVersionUID = 1L;
 	}
-<<<<<<< HEAD
-
-	public interface BatchOffsets {
-		int size();
-		int get(int i);
-	}
-
-	private static final class BatchOffsetsNative implements BatchOffsets {
-		private final int size;
-		private final int[] offsets;
-
-		public BatchOffsetsNative(BatchNode batch) {
-			this.size = batch.offsetsSize;
-			this.offsets = batch.offsets;
-		}
-
-		@Override
-		public int size() {
-			return size;
-		}
-
-		@Override
-		public int get(int i) {
-			return offsets[i];
-		}
-	}
-=======
->>>>>>> ba9880e1
 }