--- conflicted
+++ resolved
@@ -219,20 +219,6 @@
 		BatchNode batch,
 		long id
 	) {
-<<<<<<< HEAD
-=======
-		final BatchOffsetsNative offsets = new BatchOffsetsNative(batch);
-		setBatchTxnVerify(policy, keys, versions, offsets, id);
-	}
-
-	public final void setBatchTxnVerify(
-		BatchPolicy policy,
-		Key[] keys,
-		Long[] versions,
-		BatchOffsets offsets,
-		long id
-	) {
->>>>>>> bc482208
 		// Estimate buffer size.
 		begin();
 
