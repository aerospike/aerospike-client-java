--- conflicted
+++ resolved
@@ -26,17 +26,12 @@
 import com.aerospike.client.policy.WritePolicy;
 
 public final class TouchCommand extends SyncWriteCommand {
-<<<<<<< HEAD
-	public TouchCommand(Cluster cluster, WritePolicy writePolicy, Key key) {
-		super(cluster, writePolicy, key);
-=======
 	private boolean failOnNotFound;
 	private boolean touched;
 
 	public TouchCommand(Cluster cluster, WritePolicy writePolicy, Key key, boolean failOnNotFound) {
 		super(cluster, writePolicy, key);
 		this.failOnNotFound = failOnNotFound;
->>>>>>> ba9880e1
 	}
 
 	@Override
@@ -49,11 +44,6 @@
 		int resultCode = parseHeader(conn);
 
 		if (resultCode == ResultCode.OK) {
-<<<<<<< HEAD
-			return;
-		}
-
-=======
 			touched = true;
 			return;
 		}
@@ -66,7 +56,6 @@
 			return;
 		}
 
->>>>>>> ba9880e1
 		if (resultCode == ResultCode.FILTERED_OUT) {
 			if (writePolicy.failOnFilteredOut) {
 				throw new AerospikeException(resultCode);
@@ -76,12 +65,9 @@
 		}
 
 		throw new AerospikeException(resultCode);
-<<<<<<< HEAD
-=======
 	}
 
 	public boolean getTouched() {
 		return touched;
->>>>>>> ba9880e1
 	}
 }