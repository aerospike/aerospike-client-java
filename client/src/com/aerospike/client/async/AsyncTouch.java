/*
 * Copyright 2012-2024 Aerospike, Inc.
 *
 * Portions may be licensed to Aerospike, Inc. under one or more contributor
 * license agreements WHICH ARE COMPATIBLE WITH THE APACHE LICENSE, VERSION 2.0.
 *
 * Licensed under the Apache License, Version 2.0 (the "License"); you may not
 * use this file except in compliance with the License. You may obtain a copy of
 * the License at http://www.apache.org/licenses/LICENSE-2.0
 *
 * Unless required by applicable law or agreed to in writing, software
 * distributed under the License is distributed on an "AS IS" BASIS, WITHOUT
 * WARRANTIES OR CONDITIONS OF ANY KIND, either express or implied. See the
 * License for the specific language governing permissions and limitations under
 * the License.
 */
package com.aerospike.client.async;

import com.aerospike.client.AerospikeException;
import com.aerospike.client.Key;
import com.aerospike.client.ResultCode;
import com.aerospike.client.cluster.Cluster;
<<<<<<< HEAD
=======
import com.aerospike.client.listener.ExistsListener;
>>>>>>> ba9880e1
import com.aerospike.client.listener.WriteListener;
import com.aerospike.client.policy.WritePolicy;

public final class AsyncTouch extends AsyncWriteBase {
<<<<<<< HEAD
	private final WriteListener listener;

	public AsyncTouch(Cluster cluster, WriteListener listener, WritePolicy writePolicy, Key key) {
		super(cluster, writePolicy, key);
		this.listener = listener;
=======
	private final WriteListener writeListener;
	private final ExistsListener existsListener;
	private boolean touched;

	public AsyncTouch(Cluster cluster, WriteListener listener, WritePolicy writePolicy, Key key) {
		super(cluster, writePolicy, key);
		this.writeListener = listener;
		this.existsListener = null;
	}

	public AsyncTouch(Cluster cluster, ExistsListener listener, WritePolicy writePolicy, Key key) {
		super(cluster, writePolicy, key);
		this.writeListener = null;
		this.existsListener = listener;
>>>>>>> ba9880e1
	}

	@Override
	protected void writeBuffer() {
		setTouch(writePolicy, key);
	}

	@Override
	protected boolean parseResult() {
		int resultCode = parseHeader();
<<<<<<< HEAD

		if (resultCode == ResultCode.OK) {
=======

		if (resultCode == ResultCode.OK) {
			touched = true;
			return true;
		}

		if (resultCode == ResultCode.KEY_NOT_FOUND_ERROR) {
			if (existsListener == null) {
				throw new AerospikeException(resultCode);
			}
			touched = false;
>>>>>>> ba9880e1
			return true;
		}

		if (resultCode == ResultCode.FILTERED_OUT) {
			if (policy.failOnFilteredOut) {
				throw new AerospikeException(resultCode);
			}
			touched = false;
			return true;
		}

		throw new AerospikeException(resultCode);
	}

	@Override
	protected void onSuccess() {
		if (writeListener != null) {
			writeListener.onSuccess(key);
		}
		else if (existsListener != null) {
			existsListener.onSuccess(key, touched);
		}
	}

	@Override
	protected void onFailure(AerospikeException e) {
		if (writeListener != null) {
			writeListener.onFailure(e);
		}
		else if (existsListener != null) {
			existsListener.onFailure(e);
		}
	}
}<|MERGE_RESOLUTION|>--- conflicted
+++ resolved
@@ -20,21 +20,11 @@
 import com.aerospike.client.Key;
 import com.aerospike.client.ResultCode;
 import com.aerospike.client.cluster.Cluster;
-<<<<<<< HEAD
-=======
 import com.aerospike.client.listener.ExistsListener;
->>>>>>> ba9880e1
 import com.aerospike.client.listener.WriteListener;
 import com.aerospike.client.policy.WritePolicy;
 
 public final class AsyncTouch extends AsyncWriteBase {
-<<<<<<< HEAD
-	private final WriteListener listener;
-
-	public AsyncTouch(Cluster cluster, WriteListener listener, WritePolicy writePolicy, Key key) {
-		super(cluster, writePolicy, key);
-		this.listener = listener;
-=======
 	private final WriteListener writeListener;
 	private final ExistsListener existsListener;
 	private boolean touched;
@@ -49,7 +39,6 @@
 		super(cluster, writePolicy, key);
 		this.writeListener = null;
 		this.existsListener = listener;
->>>>>>> ba9880e1
 	}
 
 	@Override
@@ -60,10 +49,6 @@
 	@Override
 	protected boolean parseResult() {
 		int resultCode = parseHeader();
-<<<<<<< HEAD
-
-		if (resultCode == ResultCode.OK) {
-=======
 
 		if (resultCode == ResultCode.OK) {
 			touched = true;
@@ -75,7 +60,6 @@
 				throw new AerospikeException(resultCode);
 			}
 			touched = false;
->>>>>>> ba9880e1
 			return true;
 		}
 
