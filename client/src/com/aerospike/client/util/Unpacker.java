--- conflicted
+++ resolved
@@ -232,24 +232,6 @@
 			val = getString(Buffer.utf8ToString(buffer, offset, count));
 			break;
 
-<<<<<<< HEAD
-=======
-		case ParticleType.JBLOB:
-			if (Value.DisableDeserializer) {
-				throw new AerospikeException.Serialize("Object deserializer has been disabled");
-			}
-
-			try (ByteArrayInputStream bastream = new ByteArrayInputStream(buffer, offset, count)) {
-				try (ObjectInputStream oistream = new ObjectInputStream(bastream)) {
-					val = getJavaBlob(oistream.readObject());
-				}
-			}
-			catch (Throwable e) {
-				throw new AerospikeException.Serialize(e);
-			}
-			break;
-
->>>>>>> f15bfa18
 		case ParticleType.GEOJSON:
 			val = getGeoJSON(Buffer.utf8ToString(buffer, offset, count));
 			break;
