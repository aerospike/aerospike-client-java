/*
 * Copyright 2012-2023 Aerospike, Inc.
 *
 * Portions may be licensed to Aerospike, Inc. under one or more contributor
 * license agreements WHICH ARE COMPATIBLE WITH THE APACHE LICENSE, VERSION 2.0.
 *
 * Licensed under the Apache License, Version 2.0 (the "License"); you may not
 * use this file except in compliance with the License. You may obtain a copy of
 * the License at http://www.apache.org/licenses/LICENSE-2.0
 *
 * Unless required by applicable law or agreed to in writing, software
 * distributed under the License is distributed on an "AS IS" BASIS, WITHOUT
 * WARRANTIES OR CONDITIONS OF ANY KIND, either express or implied. See the
 * License for the specific language governing permissions and limitations under
 * the License.
 */
package com.aerospike.client.query;

/**
 * Regex bit flags. Use BITWISE OR to combine flags. Example:
 * 
 * <pre>{@code 
<<<<<<< HEAD
 * int flags = RegexFlag.ICASE| RegexFlag.NEWLINE;
=======
 * int flags = RegexFlag.ICASE | RegexFlag.NEWLINE;
>>>>>>> 30b389c7
 * }</pre>
 */
public final class RegexFlag {
	/**
	 * Use regex defaults.
	 */
	public static final int NONE = 0;

	/**
	 * Use POSIX Extended Regular Expression syntax when interpreting regex.
	 */
	public static final int EXTENDED = 1;

	/**
	 * Do not differentiate case.
	 */
	public static final int ICASE = 2;

	/**
	 * Do not report position of matches.
	 */
	public static final int NOSUB = 4;

	/**
	 * Match-any-character operators don't match a newline.
	 */
	public static final int NEWLINE = 8;
}<|MERGE_RESOLUTION|>--- conflicted
+++ resolved
@@ -20,11 +20,7 @@
  * Regex bit flags. Use BITWISE OR to combine flags. Example:
  * 
  * <pre>{@code 
-<<<<<<< HEAD
- * int flags = RegexFlag.ICASE| RegexFlag.NEWLINE;
-=======
  * int flags = RegexFlag.ICASE | RegexFlag.NEWLINE;
->>>>>>> 30b389c7
  * }</pre>
  */
 public final class RegexFlag {
