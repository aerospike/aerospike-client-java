--- conflicted
+++ resolved
@@ -239,35 +239,9 @@
 	public static final int LOST_CONFLICT = 28;
 
 	/**
-	 * MRT record blocked by a different transaction.
-	 */
-	public static final int MRT_BLOCKED = 29;
-
-	/**
-	 * MRT read version mismatch identified during commit.
-	 * Some other command changed the record outside of the transaction.
-	 */
-	public static final int MRT_VERSION_MISMATCH = 30;
-
-	/**
-	 * MRT deadline reached without a successful commit or abort.
-	 */
-	public static final int MRT_EXPIRED = 31;
-
-	/**
 	 * Write can't complete until XDR finishes shipping.
 	 */
 	public static final int XDR_KEY_BUSY = 32;
-
-	/**
-	 * MRT was already committed.
-	 */
-	public static final int MRT_COMMITTED = 33;
-
-	/**
-	 * MRT was already aborted.
-	 */
-	public static final int MRT_ABORTED = 34;
 
 	/**
 	 * There are no more records left for query.
@@ -650,32 +624,10 @@
 
 		case LOST_CONFLICT:
 			return "Command failed due to conflict with XDR";
-<<<<<<< HEAD
-
-		case MRT_BLOCKED:
-			return "MRT record blocked by a different transaction";
-
-		case MRT_VERSION_MISMATCH:
-			return "MRT version mismatch";
-
-		case MRT_EXPIRED:
-			return "MRT expired";
 
 		case XDR_KEY_BUSY:
 			return "Write can't complete until XDR finishes shipping";
-			
-		case MRT_COMMITTED:
-			return "MRT already committed";
-			
-		case MRT_ABORTED:
-			return "MRT already aborted";
-			
-=======
-
-		case XDR_KEY_BUSY:
-			return "Write can't complete until XDR finishes shipping";
-
->>>>>>> ba9880e1
+
 		case QUERY_END:
 			return "Query end";
 
