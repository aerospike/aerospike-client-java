--- conflicted
+++ resolved
@@ -1234,91 +1234,6 @@
 	}
 
 	/**
-<<<<<<< HEAD
-=======
-	 * Blob value.
-	 */
-	public static final class BlobValue extends Value {
-		private final Object object;
-		private byte[] bytes;
-
-		public BlobValue(Object object) {
-			this.object = object;
-		}
-
-		@Override
-		public int estimateSize() throws AerospikeException.Serialize {
-			bytes = serialize(object);
-			return bytes.length;
-		}
-
-		public static byte[] serialize(Object val) {
-			if (DisableSerializer) {
-				throw new AerospikeException("Object serializer has been disabled");
-			}
-
-			try (ByteArrayOutputStream bstream = new ByteArrayOutputStream()) {
-				try (ObjectOutputStream ostream = new ObjectOutputStream(bstream)) {
-					ostream.writeObject(val);
-				}
-				return bstream.toByteArray();
-			}
-			catch (Throwable e) {
-				throw new AerospikeException.Serialize(e);
-			}
-		}
-
-		@Override
-		public int write(byte[] buffer, int offset) {
-			System.arraycopy(bytes, 0, buffer, offset, bytes.length);
-			return bytes.length;
-		}
-
-		@Override
-		public void pack(Packer packer) {
-			packer.packBlob(object);
-		}
-
-		@Override
-		public void validateKeyType() {
-			throw new AerospikeException(ResultCode.PARAMETER_ERROR, "Invalid key type: jblob");
-		}
-
-		@Override
-		public int getType() {
-			return ParticleType.JBLOB;
-		}
-
-		@Override
-		public Object getObject() {
-			return object;
-		}
-
-		@Override
-		public LuaValue getLuaValue(LuaInstance instance) {
-			return LuaString.valueOf(bytes);
-		}
-
-		@Override
-		public String toString() {
-			return Buffer.bytesToHexString(bytes);
-		}
-
-		@Override
-		public boolean equals(Object other) {
-			return (other != null &&
-				this.getClass().equals(other.getClass()) &&
-				this.object.equals(((BlobValue)other).object));
-		}
-
-		@Override
-		public int hashCode() {
-			return object.hashCode();
-		}
-	}
-
-	/**
->>>>>>> f15bfa18
 	 * GeoJSON value.
 	 */
 	public static final class GeoJSONValue extends Value {
