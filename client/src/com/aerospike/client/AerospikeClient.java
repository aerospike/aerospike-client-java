/*
 * Copyright 2012-2023 Aerospike, Inc.
 *
 * Portions may be licensed to Aerospike, Inc. under one or more contributor
 * license agreements WHICH ARE COMPATIBLE WITH THE APACHE LICENSE, VERSION 2.0.
 *
 * Licensed under the Apache License, Version 2.0 (the "License"); you may not
 * use this file except in compliance with the License. You may obtain a copy of
 * the License at http://www.apache.org/licenses/LICENSE-2.0
 *
 * Unless required by applicable law or agreed to in writing, software
 * distributed under the License is distributed on an "AS IS" BASIS, WITHOUT
 * WARRANTIES OR CONDITIONS OF ANY KIND, either express or implied. See the
 * License for the specific language governing permissions and limitations under
 * the License.
 */
package com.aerospike.client;

import java.io.Closeable;
import java.io.File;
import java.util.ArrayList;
import java.util.Arrays;
import java.util.Calendar;
import java.util.List;
import java.util.Map;

import com.aerospike.client.admin.AdminCommand;
import com.aerospike.client.admin.Privilege;
import com.aerospike.client.admin.Role;
import com.aerospike.client.admin.User;
import com.aerospike.client.async.AsyncBatch;
import com.aerospike.client.async.AsyncDelete;
import com.aerospike.client.async.AsyncExecute;
import com.aerospike.client.async.AsyncExists;
import com.aerospike.client.async.AsyncIndexTask;
import com.aerospike.client.async.AsyncInfoCommand;
import com.aerospike.client.async.AsyncOperate;
import com.aerospike.client.async.AsyncQueryExecutor;
import com.aerospike.client.async.AsyncQueryPartitionExecutor;
import com.aerospike.client.async.AsyncRead;
import com.aerospike.client.async.AsyncReadHeader;
import com.aerospike.client.async.AsyncScanPartitionExecutor;
import com.aerospike.client.async.AsyncTouch;
import com.aerospike.client.async.AsyncWrite;
import com.aerospike.client.async.EventLoop;
import com.aerospike.client.cdt.CTX;
import com.aerospike.client.cluster.Cluster;
import com.aerospike.client.cluster.ClusterStats;
import com.aerospike.client.cluster.Connection;
import com.aerospike.client.cluster.Node;
import com.aerospike.client.command.Batch;
import com.aerospike.client.command.Batch.BatchCommand;
import com.aerospike.client.command.BatchAttr;
import com.aerospike.client.command.BatchExecutor;
import com.aerospike.client.command.BatchNode;
import com.aerospike.client.command.BatchNodeList;
import com.aerospike.client.command.BatchStatus;
import com.aerospike.client.command.Buffer;
import com.aerospike.client.command.Command;
import com.aerospike.client.command.DeleteCommand;
import com.aerospike.client.command.ExecuteCommand;
import com.aerospike.client.command.Executor;
import com.aerospike.client.command.ExistsCommand;
import com.aerospike.client.command.OperateArgs;
import com.aerospike.client.command.OperateCommand;
import com.aerospike.client.command.ReadCommand;
import com.aerospike.client.command.ReadHeaderCommand;
import com.aerospike.client.command.RegisterCommand;
import com.aerospike.client.command.ScanExecutor;
import com.aerospike.client.command.TouchCommand;
import com.aerospike.client.command.WriteCommand;
import com.aerospike.client.exp.Expression;
import com.aerospike.client.listener.BatchListListener;
import com.aerospike.client.listener.BatchOperateListListener;
import com.aerospike.client.listener.BatchRecordArrayListener;
import com.aerospike.client.listener.BatchRecordSequenceListener;
import com.aerospike.client.listener.BatchSequenceListener;
import com.aerospike.client.listener.ClusterStatsListener;
import com.aerospike.client.listener.DeleteListener;
import com.aerospike.client.listener.ExecuteListener;
import com.aerospike.client.listener.ExistsArrayListener;
import com.aerospike.client.listener.ExistsListener;
import com.aerospike.client.listener.ExistsSequenceListener;
import com.aerospike.client.listener.IndexListener;
import com.aerospike.client.listener.InfoListener;
import com.aerospike.client.listener.RecordArrayListener;
import com.aerospike.client.listener.RecordListener;
import com.aerospike.client.listener.RecordSequenceListener;
import com.aerospike.client.listener.WriteListener;
import com.aerospike.client.metrics.MetricsPolicy;
import com.aerospike.client.policy.AdminPolicy;
import com.aerospike.client.policy.BatchDeletePolicy;
import com.aerospike.client.policy.BatchPolicy;
import com.aerospike.client.policy.BatchUDFPolicy;
import com.aerospike.client.policy.BatchWritePolicy;
import com.aerospike.client.policy.ClientPolicy;
import com.aerospike.client.policy.InfoPolicy;
import com.aerospike.client.policy.Policy;
import com.aerospike.client.policy.QueryPolicy;
import com.aerospike.client.policy.ScanPolicy;
import com.aerospike.client.policy.WritePolicy;
import com.aerospike.client.query.IndexCollectionType;
import com.aerospike.client.query.IndexType;
import com.aerospike.client.query.PartitionFilter;
import com.aerospike.client.query.PartitionTracker;
import com.aerospike.client.query.QueryAggregateExecutor;
import com.aerospike.client.query.QueryListener;
import com.aerospike.client.query.QueryListenerExecutor;
import com.aerospike.client.query.QueryPartitionExecutor;
import com.aerospike.client.query.QueryRecordExecutor;
import com.aerospike.client.query.RecordSet;
import com.aerospike.client.query.ResultSet;
import com.aerospike.client.query.ServerCommand;
import com.aerospike.client.query.Statement;
import com.aerospike.client.task.ExecuteTask;
import com.aerospike.client.task.IndexTask;
import com.aerospike.client.task.RegisterTask;
import com.aerospike.client.util.Crypto;
import com.aerospike.client.util.Pack;
import com.aerospike.client.util.Packer;
import com.aerospike.client.util.Util;

/**
 * Instantiate an <code>AerospikeClient</code> object to access an Aerospike
 * database cluster and perform database operations.
 * <p>
 * This client is thread-safe. One client instance should be used per cluster.
 * Multiple threads should share this cluster instance.
 * <p>
 * Your application uses this class API to perform database operations such as
 * writing and reading records, and selecting sets of records. Write operations
 * include specialized functionality such as append/prepend and arithmetic
 * addition.
 */
public class AerospikeClient implements IAerospikeClient, Closeable {
	//-------------------------------------------------------
	// Member variables.
	//-------------------------------------------------------

	protected Cluster cluster;

	/**
	 * Default read policy that is used when read command policy is null.
	 */
	public final Policy readPolicyDefault;

	/**
	 * Default write policy that is used when write command policy is null.
	 */
	public final WritePolicy writePolicyDefault;

	/**
	 * Default scan policy that is used when scan command policy is null.
	 */
	public final ScanPolicy scanPolicyDefault;

	/**
	 * Default query policy that is used when query command policy is null.
	 */
	public final QueryPolicy queryPolicyDefault;

	/**
	 * Default parent policy used in batch read commands. Parent policy fields
	 * include socketTimeout, totalTimeout, maxRetries, etc...
	 */
	public final BatchPolicy batchPolicyDefault;

	/**
	 * Default parent policy used in batch write commands. Parent policy fields
	 * include socketTimeout, totalTimeout, maxRetries, etc...
	 */
	public final BatchPolicy batchParentPolicyWriteDefault;

	/**
	 * Default write policy used in batch operate commands.
	 * Write policy fields include generation, expiration, durableDelete, etc...
	 */
	public final BatchWritePolicy batchWritePolicyDefault;

	/**
	 * Default delete policy used in batch delete commands.
	 */
	public final BatchDeletePolicy batchDeletePolicyDefault;

	/**
	 * Default user defined function policy used in batch UDF excecute commands.
	 */
	public final BatchUDFPolicy batchUDFPolicyDefault;

	/**
	 * Default info policy that is used when info command policy is null.
	 */
	public final InfoPolicy infoPolicyDefault;

	private final WritePolicy operatePolicyReadDefault;

	//-------------------------------------------------------
	// Constructors
	//-------------------------------------------------------

	/**
	 * Initialize Aerospike client.
	 * If the host connection succeeds, the client will:
	 * <p>
	 * - Add host to the cluster map <br>
	 * - Request host's list of other nodes in cluster <br>
	 * - Add these nodes to cluster map <br>
	 * <p>
	 * If the connection succeeds, the client is ready to process database requests.
	 * If the connection fails, the cluster will remain in a disconnected state
	 * until the server is activated.
	 *
	 * @param hostname				host name
	 * @param port					host port
	 * @throws AerospikeException	if host connection fails
	 */
	public AerospikeClient(String hostname, int port)
		throws AerospikeException {
		this(new ClientPolicy(), new Host(hostname, port));
	}

	/**
	 * Initialize Aerospike client.
	 * The client policy is used to set defaults and size internal data structures.
	 * If the host connection succeeds, the client will:
	 * <p>
	 * - Add host to the cluster map <br>
	 * - Request host's list of other nodes in cluster <br>
	 * - Add these nodes to cluster map <br>
	 * <p>
	 * If the connection succeeds, the client is ready to process database requests.
	 * If the connection fails and the policy's failOnInvalidHosts is true, a connection
	 * exception will be thrown. Otherwise, the cluster will remain in a disconnected state
	 * until the server is activated.
	 *
	 * @param policy				client configuration parameters, pass in null for defaults
	 * @param hostname				host name
	 * @param port					host port
	 * @throws AerospikeException	if host connection fails
	 */
	public AerospikeClient(ClientPolicy policy, String hostname, int port)
		throws AerospikeException {
		this(policy, new Host(hostname, port));
	}

	/**
	 * Initialize Aerospike client with suitable hosts to seed the cluster map.
	 * The client policy is used to set defaults and size internal data structures.
	 * For the first host connection that succeeds, the client will:
	 * <p>
	 * - Add host to the cluster map <br>
	 * - Request host's list of other nodes in cluster <br>
	 * - Add these nodes to cluster map <br>
	 * <p>
	 * In most cases, only one host is necessary to seed the cluster. The remaining hosts
	 * are added as future seeds in case of a complete network failure.
	 * <p>
	 * If one connection succeeds, the client is ready to process database requests.
	 * If all connections fail and the policy's failIfNotConnected is true, a connection
	 * exception will be thrown. Otherwise, the cluster will remain in a disconnected state
	 * until the server is activated.
	 *
	 * @param policy				client configuration parameters, pass in null for defaults
	 * @param hosts					array of potential hosts to seed the cluster
	 * @throws AerospikeException	if all host connections fail
	 */
	public AerospikeClient(ClientPolicy policy, Host... hosts)
		throws AerospikeException {

		// Disable log subscribe requirement to avoid a breaking change in a minor release.
		// TODO: Reintroduce requirement in the next major client release.
		/*
		if (! Log.isSet()) {
			throw new AerospikeException("Log.setCallback() or Log.setCallbackStandard() must be called." + System.lineSeparator() +
				"See https://developer.aerospike.com/client/java/usage/logging for details.");
		}
		*/

		if (policy == null) {
			policy = new ClientPolicy();
		}
		this.readPolicyDefault = policy.readPolicyDefault;
		this.writePolicyDefault = policy.writePolicyDefault;
		this.scanPolicyDefault = policy.scanPolicyDefault;
		this.queryPolicyDefault = policy.queryPolicyDefault;
		this.batchPolicyDefault = policy.batchPolicyDefault;
		this.batchParentPolicyWriteDefault = policy.batchParentPolicyWriteDefault;
		this.batchWritePolicyDefault = policy.batchWritePolicyDefault;
		this.batchDeletePolicyDefault = policy.batchDeletePolicyDefault;
		this.batchUDFPolicyDefault = policy.batchUDFPolicyDefault;
		this.infoPolicyDefault = policy.infoPolicyDefault;
		this.operatePolicyReadDefault = new WritePolicy(this.readPolicyDefault);

		cluster = new Cluster(policy, hosts);
	}

	//-------------------------------------------------------
	// Protected Initialization
	//-------------------------------------------------------

	/**
	 * ClientPolicy only constructor. Do not use directly.
	 */
	protected AerospikeClient(ClientPolicy policy) {
		if (policy != null) {
			this.readPolicyDefault = policy.readPolicyDefault;
			this.writePolicyDefault = policy.writePolicyDefault;
			this.scanPolicyDefault = policy.scanPolicyDefault;
			this.queryPolicyDefault = policy.queryPolicyDefault;
			this.batchPolicyDefault = policy.batchPolicyDefault;
			this.batchParentPolicyWriteDefault = policy.batchParentPolicyWriteDefault;
			this.batchWritePolicyDefault = policy.batchWritePolicyDefault;
			this.batchDeletePolicyDefault = policy.batchDeletePolicyDefault;
			this.batchUDFPolicyDefault = policy.batchUDFPolicyDefault;
			this.infoPolicyDefault = policy.infoPolicyDefault;
			this.operatePolicyReadDefault = new WritePolicy(this.readPolicyDefault);
		}
		else {
			this.readPolicyDefault = new Policy();
			this.writePolicyDefault = new WritePolicy();
			this.scanPolicyDefault = new ScanPolicy();
			this.queryPolicyDefault = new QueryPolicy();
			this.batchPolicyDefault = new BatchPolicy();
			this.batchParentPolicyWriteDefault = BatchPolicy.WriteDefault();
			this.batchWritePolicyDefault = new BatchWritePolicy();
			this.batchDeletePolicyDefault = new BatchDeletePolicy();
			this.batchUDFPolicyDefault = new BatchUDFPolicy();
			this.infoPolicyDefault = new InfoPolicy();
			this.operatePolicyReadDefault = new WritePolicy(this.readPolicyDefault);
		}
	}

	//-------------------------------------------------------
	// Default Policies
	//-------------------------------------------------------

	public final Policy getReadPolicyDefault() {
		return readPolicyDefault;
	}

	public final WritePolicy getWritePolicyDefault() {
		return writePolicyDefault;
	}

	public final ScanPolicy getScanPolicyDefault() {
		return scanPolicyDefault;
	}

	public final QueryPolicy getQueryPolicyDefault() {
		return queryPolicyDefault;
	}

	public final BatchPolicy getBatchPolicyDefault() {
		return batchPolicyDefault;
	}

	public final BatchPolicy getBatchParentPolicyWriteDefault() {
		return batchParentPolicyWriteDefault;
	}

	public final BatchWritePolicy getBatchWritePolicyDefault() {
		return batchWritePolicyDefault;
	}

	public final BatchDeletePolicy getBatchDeletePolicyDefault() {
		return batchDeletePolicyDefault;
	}

	public final BatchUDFPolicy getBatchUDFPolicyDefault() {
		return batchUDFPolicyDefault;
	}

	public final InfoPolicy getInfoPolicyDefault() {
		return infoPolicyDefault;
	}

	//-------------------------------------------------------
	// Cluster Connection Management
	//-------------------------------------------------------

	/**
	 * Close all client connections to database server nodes.
	 * <p>
	 * If event loops are defined, the client will send a cluster close signal
	 * to these event loops.  The client instance does not initiate shutdown
	 * until the pending async commands complete.  The close() method, however,
	 * will return before shutdown completes if close() is called from an
	 * event loop thread.  This is done in order to prevent deadlock.
	 * <p>
	 * This close() method will wait for shutdown if the current thread is not
	 * an event loop thread.  It's recommended to call close() from a non event
	 * loop thread for this reason.
	 */
	public void close() {
		cluster.close();
	}

	/**
	 * Determine if we are ready to talk to the database server cluster.
	 *
	 * @return	<code>true</code> if cluster is ready,
	 * 			<code>false</code> if cluster is not ready
	 */
	public final boolean isConnected() {
		return cluster.isConnected();
	}

	/**
	 * Return array of active server nodes in the cluster.
	 */
	public final Node[] getNodes() {
		return cluster.getNodes();
	}

	/**
	 * Return list of active server node names in the cluster.
	 */
	public final List<String> getNodeNames() {
		Node[] nodes = cluster.getNodes();
		ArrayList<String> names = new ArrayList<String>(nodes.length);

		for (Node node : nodes) {
			names.add(node.getName());
		}
		return names;
	}

	/**
	 * Return node given its name.
	 * @throws AerospikeException.InvalidNode	if node does not exist.
	 */
	public final Node getNode(String nodeName)
		throws AerospikeException.InvalidNode {
		return cluster.getNode(nodeName);
	}

	/**
	 * Enable extended periodic cluster and node latency metrics.
	 */
	public final void enableMetrics(MetricsPolicy policy) {
		cluster.enableMetrics(policy);
	}

	/**
	 * Disable extended periodic cluster and node latency metrics.
	 */
	public final void disableMetrics() {
		cluster.disableMetrics();
	}

	/**
	 * Return operating cluster statistics snapshot.
	 */
	public final ClusterStats getClusterStats() {
		return cluster.getStats();
	}

	/**
	 * Asynchronously return operating cluster statistics snapshot.
	 */
	public final void getClusterStats(ClusterStatsListener listener) {
		cluster.getStats(listener);
	}

	/**
	 * Return operating cluster.
	 */
	public final Cluster getCluster() {
		return cluster;
	}

	//-------------------------------------------------------
	// Write Record Operations
	//-------------------------------------------------------

	/**
	 * Write record bin(s).
	 * The policy specifies the transaction timeout, record expiration and how the transaction is
	 * handled when the record already exists.
	 *
	 * @param policy				write configuration parameters, pass in null for defaults
	 * @param key					unique record identifier
	 * @param bins					array of bin name/value pairs
	 * @throws AerospikeException	if write fails
	 */
	public final void put(WritePolicy policy, Key key, Bin... bins)
		throws AerospikeException {
		if (policy == null) {
			policy = writePolicyDefault;
		}
		WriteCommand command = new WriteCommand(cluster, policy, key, bins, Operation.Type.WRITE);
		command.execute();
	}

	/**
	 * Asynchronously write record bin(s).
	 * This method registers the command with an event loop and returns.
	 * The event loop thread will process the command and send the results to the listener.
	 * <p>
	 * The policy specifies the transaction timeout, record expiration and how the transaction is
	 * handled when the record already exists.
	 *
	 * @param eventLoop				event loop that will process the command. If NULL, the event
	 * 								loop will be chosen by round-robin.
	 * @param listener				where to send results, pass in null for fire and forget
	 * @param policy				write configuration parameters, pass in null for defaults
	 * @param key					unique record identifier
	 * @param bins					array of bin name/value pairs
	 * @throws AerospikeException	if event loop registration fails
	 */
	public final void put(EventLoop eventLoop, WriteListener listener, WritePolicy policy, Key key, Bin... bins)
		throws AerospikeException {
		if (eventLoop == null) {
			eventLoop = cluster.eventLoops.next();
		}

		if (policy == null) {
			policy = writePolicyDefault;
		}
		AsyncWrite command = new AsyncWrite(cluster, listener, policy, key, bins, Operation.Type.WRITE);
		eventLoop.execute(cluster, command);
	}

	//-------------------------------------------------------
	// String Operations
	//-------------------------------------------------------

	/**
	 * Append bin string values to existing record bin values.
	 * The policy specifies the transaction timeout, record expiration and how the transaction is
	 * handled when the record already exists.
	 * This call only works for string values.
	 *
	 * @param policy				write configuration parameters, pass in null for defaults
	 * @param key					unique record identifier
	 * @param bins					array of bin name/value pairs
	 * @throws AerospikeException	if append fails
	 */
	public final void append(WritePolicy policy, Key key, Bin... bins)
		throws AerospikeException {
		if (policy == null) {
			policy = writePolicyDefault;
		}
		WriteCommand command = new WriteCommand(cluster, policy, key, bins, Operation.Type.APPEND);
		command.execute();
	}

	/**
	 * Asynchronously append bin string values to existing record bin values.
	 * This method registers the command with an event loop and returns.
	 * The event loop thread will process the command and send the results to the listener.
	 * <p>
	 * The policy specifies the transaction timeout, record expiration and how the transaction is
	 * handled when the record already exists.
	 * This call only works for string values.
	 *
	 * @param eventLoop				event loop that will process the command. If NULL, the event
	 * 								loop will be chosen by round-robin.
	 * @param listener				where to send results, pass in null for fire and forget
	 * @param policy				write configuration parameters, pass in null for defaults
	 * @param key					unique record identifier
	 * @param bins					array of bin name/value pairs
	 * @throws AerospikeException	if event loop registration fails
	 */
	public final void append(EventLoop eventLoop, WriteListener listener, WritePolicy policy, Key key, Bin... bins)
		throws AerospikeException {
		if (eventLoop == null) {
			eventLoop = cluster.eventLoops.next();
		}

		if (policy == null) {
			policy = writePolicyDefault;
		}
		AsyncWrite command = new AsyncWrite(cluster, listener, policy, key, bins, Operation.Type.APPEND);
		eventLoop.execute(cluster, command);
	}

	/**
	 * Prepend bin string values to existing record bin values.
	 * The policy specifies the transaction timeout, record expiration and how the transaction is
	 * handled when the record already exists.
	 * This call works only for string values.
	 *
	 * @param policy				write configuration parameters, pass in null for defaults
	 * @param key					unique record identifier
	 * @param bins					array of bin name/value pairs
	 * @throws AerospikeException	if prepend fails
	 */
	public final void prepend(WritePolicy policy, Key key, Bin... bins)
		throws AerospikeException {
		if (policy == null) {
			policy = writePolicyDefault;
		}
		WriteCommand command = new WriteCommand(cluster, policy, key, bins, Operation.Type.PREPEND);
		command.execute();
	}

	/**
	 * Asynchronously prepend bin string values to existing record bin values.
	 * This method registers the command with an event loop and returns.
	 * The event loop thread will process the command and send the results to the listener.
	 * <p>
	 * The policy specifies the transaction timeout, record expiration and how the transaction is
	 * handled when the record already exists.
	 * This call only works for string values.
	 *
	 * @param eventLoop				event loop that will process the command. If NULL, the event
	 * 								loop will be chosen by round-robin.
	 * @param listener				where to send results, pass in null for fire and forget
	 * @param policy				write configuration parameters, pass in null for defaults
	 * @param key					unique record identifier
	 * @param bins					array of bin name/value pairs
	 * @throws AerospikeException	if event loop registration fails
	 */
	public final void prepend(EventLoop eventLoop, WriteListener listener, WritePolicy policy, Key key, Bin... bins)
		throws AerospikeException {
		if (eventLoop == null) {
			eventLoop = cluster.eventLoops.next();
		}

		if (policy == null) {
			policy = writePolicyDefault;
		}
		AsyncWrite command = new AsyncWrite(cluster, listener, policy, key, bins, Operation.Type.PREPEND);
		eventLoop.execute(cluster, command);
	}

	//-------------------------------------------------------
	// Arithmetic Operations
	//-------------------------------------------------------

	/**
	 * Add integer/double bin values to existing record bin values.
	 * The policy specifies the transaction timeout, record expiration and how the transaction is
	 * handled when the record already exists.
	 *
	 * @param policy				write configuration parameters, pass in null for defaults
	 * @param key					unique record identifier
	 * @param bins					array of bin name/value pairs
	 * @throws AerospikeException	if add fails
	 */
	public final void add(WritePolicy policy, Key key, Bin... bins)
		throws AerospikeException {
		if (policy == null) {
			policy = writePolicyDefault;
		}
		WriteCommand command = new WriteCommand(cluster, policy, key, bins, Operation.Type.ADD);
		command.execute();
	}

	/**
	 * Asynchronously add integer/double bin values to existing record bin values.
	 * This method registers the command with an event loop and returns.
	 * The event loop thread will process the command and send the results to the listener.
	 * <p>
	 * The policy specifies the transaction timeout, record expiration and how the transaction is
	 * handled when the record already exists.
	 *
	 * @param eventLoop				event loop that will process the command. If NULL, the event
	 * 								loop will be chosen by round-robin.
	 * @param listener				where to send results, pass in null for fire and forget
	 * @param policy				write configuration parameters, pass in null for defaults
	 * @param key					unique record identifier
	 * @param bins					array of bin name/value pairs
	 * @throws AerospikeException	if event loop registration fails
	 */
	public final void add(EventLoop eventLoop, WriteListener listener, WritePolicy policy, Key key, Bin... bins)
		throws AerospikeException {
		if (eventLoop == null) {
			eventLoop = cluster.eventLoops.next();
		}

		if (policy == null) {
			policy = writePolicyDefault;
		}
		AsyncWrite command = new AsyncWrite(cluster, listener, policy, key, bins, Operation.Type.ADD);
		eventLoop.execute(cluster, command);
	}

	//-------------------------------------------------------
	// Delete Operations
	//-------------------------------------------------------

	/**
	 * Delete record for specified key.
	 * The policy specifies the transaction timeout.
	 *
	 * @param policy				delete configuration parameters, pass in null for defaults
	 * @param key					unique record identifier
	 * @return						whether record existed on server before deletion
	 * @throws AerospikeException	if delete fails
	 */
	public final boolean delete(WritePolicy policy, Key key)
		throws AerospikeException {
		if (policy == null) {
			policy = writePolicyDefault;
		}
		DeleteCommand command = new DeleteCommand(cluster, policy, key);
		command.execute();
		return command.existed();
	}

	/**
	 * Asynchronously delete record for specified key.
	 * This method registers the command with an event loop and returns.
	 * The event loop thread will process the command and send the results to the listener.
	 * <p>
	 * The policy specifies the transaction timeout.
	 *
	 * @param eventLoop				event loop that will process the command. If NULL, the event
	 * 								loop will be chosen by round-robin.
	 * @param listener				where to send results, pass in null for fire and forget
	 * @param policy				write configuration parameters, pass in null for defaults
	 * @param key					unique record identifier
	 * @throws AerospikeException	if event loop registration fails
	 */
	public final void delete(EventLoop eventLoop, DeleteListener listener, WritePolicy policy, Key key)
		throws AerospikeException {
		if (eventLoop == null) {
			eventLoop = cluster.eventLoops.next();
		}

		if (policy == null) {
			policy = writePolicyDefault;
		}
		AsyncDelete command = new AsyncDelete(cluster, listener, policy, key);
		eventLoop.execute(cluster, command);
	}

	/**
	 * Delete records for specified keys. If a key is not found, the corresponding result
	 * {@link BatchRecord#resultCode} will be {@link ResultCode#KEY_NOT_FOUND_ERROR}.
	 * <p>
	 * Requires server version 6.0+
	 *
	 * @param batchPolicy	batch configuration parameters, pass in null for defaults
	 * @param deletePolicy	delete configuration parameters, pass in null for defaults
	 * @param keys			array of unique record identifiers
	 * @throws AerospikeException.BatchRecordArray	which contains results for keys that did complete
	 */
	public final BatchResults delete(BatchPolicy batchPolicy, BatchDeletePolicy deletePolicy, Key[] keys)
		throws AerospikeException {
		if (keys.length == 0) {
			return new BatchResults(new BatchRecord[0], true);
		}

		if (batchPolicy == null) {
			batchPolicy = batchParentPolicyWriteDefault;
		}

		if (deletePolicy == null) {
			deletePolicy = batchDeletePolicyDefault;
		}

		BatchAttr attr = new BatchAttr();
		attr.setDelete(deletePolicy);

		BatchRecord[] records = new BatchRecord[keys.length];

		for (int i = 0; i < keys.length; i++) {
			records[i] = new BatchRecord(keys[i], attr.hasWrite);
		}

		try {
			BatchStatus status = new BatchStatus(true);
			List<BatchNode> batchNodes = BatchNodeList.generate(cluster, batchPolicy, keys, records, attr.hasWrite, status);
			BatchCommand[] commands = new BatchCommand[batchNodes.size()];
			int count = 0;

			for (BatchNode batchNode : batchNodes) {
				commands[count++] = new Batch.OperateArrayCommand(cluster, batchNode, batchPolicy, keys, null, records, attr, status);
			}

			BatchExecutor.execute(cluster, batchPolicy, commands, status);
			return new BatchResults(records, status.getStatus());
		}
		catch (Throwable e) {
			// Batch terminated on fatal error.
			throw new AerospikeException.BatchRecordArray(records, e);
		}
	}

	/**
	 * Asynchronously delete records for specified keys.
	 * This method registers the command with an event loop and returns.
	 * The event loop thread will process the command and send the results to the listener.
	 * <p>
	 * If a key is not found, the corresponding result {@link BatchRecord#resultCode} will be
	 * {@link ResultCode#KEY_NOT_FOUND_ERROR}.
	 * <p>
	 * Requires server version 6.0+
	 *
	 * @param eventLoop		event loop that will process the command. If NULL, the event
	 * 						loop will be chosen by round-robin.
	 * @param listener		where to send results
	 * @param batchPolicy	batch configuration parameters, pass in null for defaults
	 * @param deletePolicy	delete configuration parameters, pass in null for defaults
	 * @param keys			array of unique record identifiers
	 * @throws AerospikeException	if event loop registration fails
	 */
	public final void delete(
		EventLoop eventLoop,
		BatchRecordArrayListener listener,
		BatchPolicy batchPolicy,
		BatchDeletePolicy deletePolicy,
		Key[] keys
	) throws AerospikeException {
		if (keys.length == 0) {
			listener.onSuccess(new BatchRecord[0], true);
			return;
		}

		if (eventLoop == null) {
			eventLoop = cluster.eventLoops.next();
		}

		if (batchPolicy == null) {
			batchPolicy = batchParentPolicyWriteDefault;
		}

		if (deletePolicy == null) {
			deletePolicy = batchDeletePolicyDefault;
		}

		BatchAttr attr = new BatchAttr();
		attr.setDelete(deletePolicy);

		new AsyncBatch.OperateRecordArrayExecutor(eventLoop, cluster, batchPolicy, listener, keys, null, attr);
	}

	/**
	 * Asynchronously delete records for specified keys.
	 * This method registers the command with an event loop and returns.
	 * The event loop thread will process the command and send the results to the listener.
	 * <p>
	 * Each record result is returned in separate onRecord() calls.
	 * If a key is not found, the corresponding result {@link BatchRecord#resultCode} will be
	 * {@link ResultCode#KEY_NOT_FOUND_ERROR}.
	 * <p>
	 * Requires server version 6.0+
	 *
	 * @param eventLoop		event loop that will process the command. If NULL, the event
	 * 						loop will be chosen by round-robin.
	 * @param listener		where to send results
	 * @param batchPolicy	batch configuration parameters, pass in null for defaults
	 * @param deletePolicy	delete configuration parameters, pass in null for defaults
	 * @param keys			array of unique record identifiers
	 * @throws AerospikeException	if event loop registration fails
	 */
	public final void delete(
		EventLoop eventLoop,
		BatchRecordSequenceListener listener,
		BatchPolicy batchPolicy,
		BatchDeletePolicy deletePolicy,
		Key[] keys
	) throws AerospikeException {
		if (keys.length == 0) {
			listener.onSuccess();
			return;
		}

		if (eventLoop == null) {
			eventLoop = cluster.eventLoops.next();
		}

		if (batchPolicy == null) {
			batchPolicy = batchParentPolicyWriteDefault;
		}

		if (deletePolicy == null) {
			deletePolicy = batchDeletePolicyDefault;
		}

		BatchAttr attr = new BatchAttr();
		attr.setDelete(deletePolicy);

		new AsyncBatch.OperateRecordSequenceExecutor(eventLoop, cluster, batchPolicy, listener, keys, null, attr);
	}

	/**
	 * Remove records in specified namespace/set efficiently.  This method is many orders of magnitude
	 * faster than deleting records one at a time.
	 * <p>
	 * See <a href="https://www.aerospike.com/docs/reference/info#truncate">https://www.aerospike.com/docs/reference/info#truncate</a>
	 * <p>
	 * This asynchronous server call may return before the truncation is complete.  The user can still
	 * write new records after the server call returns because new records will have last update times
	 * greater than the truncate cutoff (set at the time of truncate call).
	 *
	 * @param policy				info command configuration parameters, pass in null for defaults
	 * @param ns					required namespace
	 * @param set					optional set name.  Pass in null to delete all sets in namespace.
	 * @param beforeLastUpdate		optional delete records before record last update time.
	 * 								If specified, value must be before the current time.
	 * 								Pass in null to delete all records in namespace/set.
	 * @throws AerospikeException	if truncate fails
	 */
	public final void truncate(InfoPolicy policy, String ns, String set, Calendar beforeLastUpdate)
		throws AerospikeException {
		if (policy == null) {
			policy = infoPolicyDefault;
		}

		// Send truncate command to one node. That node will distribute the command to other nodes.
		Node node = cluster.getRandomNode();

		StringBuilder sb = new StringBuilder(200);

		if (set != null) {
			sb.append("truncate:namespace=");
			sb.append(ns);
			sb.append(";set=");
			sb.append(set);
		}
		else {
			sb.append("truncate-namespace:namespace=");
			sb.append(ns);
		}

		if (beforeLastUpdate != null) {
			sb.append(";lut=");
			// Convert to nanoseconds since unix epoch (1970-01-01)
			sb.append(beforeLastUpdate.getTimeInMillis() * 1000000L);
		}

		String response = Info.request(policy, node, sb.toString());

		if (! response.equalsIgnoreCase("ok")) {
			throw new AerospikeException("Truncate failed: " + response);
		}
	}

	//-------------------------------------------------------
	// Touch Operations
	//-------------------------------------------------------

	/**
	 * Reset record's time to expiration using the policy's expiration.
	 * Fail if the record does not exist.
	 *
	 * @param policy				write configuration parameters, pass in null for defaults
	 * @param key					unique record identifier
	 * @throws AerospikeException	if touch fails
	 */
	public final void touch(WritePolicy policy, Key key)
		throws AerospikeException {
		if (policy == null) {
			policy = writePolicyDefault;
		}
		TouchCommand command = new TouchCommand(cluster, policy, key);
		command.execute();
	}

	/**
	 * Asynchronously reset record's time to expiration using the policy's expiration.
	 * This method registers the command with an event loop and returns.
	 * The event loop thread will process the command and send the results to the listener.
	 * <p>
	 * Fail if the record does not exist.
	 *
	 * @param eventLoop				event loop that will process the command. If NULL, the event
	 * 								loop will be chosen by round-robin.
	 * @param listener				where to send results, pass in null for fire and forget
	 * @param policy				write configuration parameters, pass in null for defaults
	 * @param key					unique record identifier
	 * @throws AerospikeException	if event loop registration fails
	 */
	public final void touch(EventLoop eventLoop, WriteListener listener, WritePolicy policy, Key key)
		throws AerospikeException {
		if (eventLoop == null) {
			eventLoop = cluster.eventLoops.next();
		}

		if (policy == null) {
			policy = writePolicyDefault;
		}
		AsyncTouch command = new AsyncTouch(cluster, listener, policy, key);
		eventLoop.execute(cluster, command);
	}

	//-------------------------------------------------------
	// Existence-Check Operations
	//-------------------------------------------------------

	/**
	 * Determine if a record key exists.
	 * The policy can be used to specify timeouts.
	 *
	 * @param policy				generic configuration parameters, pass in null for defaults
	 * @param key					unique record identifier
	 * @return						whether record exists or not
	 * @throws AerospikeException	if command fails
	 */
	public final boolean exists(Policy policy, Key key)
		throws AerospikeException {
		if (policy == null) {
			policy = readPolicyDefault;
		}
		ExistsCommand command = new ExistsCommand(cluster, policy, key);
		command.execute();
		return command.exists();
	}

	/**
	 * Asynchronously determine if a record key exists.
	 * This method registers the command with an event loop and returns.
	 * The event loop thread will process the command and send the results to the listener.
	 * <p>
	 * The policy can be used to specify timeouts.
	 *
	 * @param eventLoop				event loop that will process the command. If NULL, the event
	 * 								loop will be chosen by round-robin.
	 * @param listener				where to send results
	 * @param policy				generic configuration parameters, pass in null for defaults
	 * @param key					unique record identifier
	 * @throws AerospikeException	if event loop registration fails
	 */
	public final void exists(EventLoop eventLoop, ExistsListener listener, Policy policy, Key key)
		throws AerospikeException {
		if (eventLoop == null) {
			eventLoop = cluster.eventLoops.next();
		}

		if (policy == null) {
			policy = readPolicyDefault;
		}
		AsyncExists command = new AsyncExists(cluster, listener, policy, key);
		eventLoop.execute(cluster, command);
	}

	/**
	 * Check if multiple record keys exist in one batch call.
	 * The returned boolean array is in positional order with the original key array order.
	 *
	 * @param policy	batch configuration parameters, pass in null for defaults
	 * @param keys		array of unique record identifiers
	 * @return			array key/existence status pairs
	 * @throws AerospikeException.BatchExists	which contains results for keys that did complete
	 */
	public final boolean[] exists(BatchPolicy policy, Key[] keys)
		throws AerospikeException {
		if (keys.length == 0) {
			return new boolean[0];
		}

		if (policy == null) {
			policy = batchPolicyDefault;
		}

		boolean[] existsArray = new boolean[keys.length];

		try {
			BatchStatus status = new BatchStatus(false);
			List<BatchNode> batchNodes = BatchNodeList.generate(cluster, policy, keys, null, false, status);
			BatchCommand[] commands = new BatchCommand[batchNodes.size()];
			int count = 0;

			for (BatchNode batchNode : batchNodes) {
				commands[count++] = new Batch.ExistsArrayCommand(cluster, batchNode, policy, keys, existsArray, status);
			}
			BatchExecutor.execute(cluster, policy, commands, status);
			return existsArray;
		}
		catch (Throwable e) {
			throw new AerospikeException.BatchExists(existsArray, e);
		}
	}

	/**
	 * Asynchronously check if multiple record keys exist in one batch call.
	 * This method registers the command with an event loop and returns.
	 * The event loop thread will process the command and send the results to the listener.
	 * <p>
	 * The returned boolean array is in positional order with the original key array order.
	 *
	 * @param eventLoop		event loop that will process the command. If NULL, the event
	 * 						loop will be chosen by round-robin.
	 * @param listener		where to send results
	 * @param policy		batch configuration parameters, pass in null for defaults
	 * @param keys			unique record identifiers
	 * @throws AerospikeException	if event loop registration fails
	 */
	public final void exists(EventLoop eventLoop, ExistsArrayListener listener, BatchPolicy policy, Key[] keys)
		throws AerospikeException {
		if (keys.length == 0) {
			listener.onSuccess(keys, new boolean[0]);
			return;
		}

		if (eventLoop == null) {
			eventLoop = cluster.eventLoops.next();
		}

		if (policy == null) {
			policy = batchPolicyDefault;
		}
		new AsyncBatch.ExistsArrayExecutor(eventLoop, cluster, policy, keys, listener);
	}

	/**
	 * Asynchronously check if multiple record keys exist in one batch call.
	 * This method registers the command with an event loop and returns.
	 * The event loop thread will process the command and send the results to the listener.
	 * <p>
	 * Each key's result is returned in separate onExists() calls.
	 *
	 * @param eventLoop		event loop that will process the command. If NULL, the event
	 * 						loop will be chosen by round-robin.
	 * @param listener		where to send results
	 * @param policy		batch configuration parameters, pass in null for defaults
	 * @param keys			unique record identifiers
	 * @throws AerospikeException	if event loop registration fails
	 */
	public final void exists(EventLoop eventLoop, ExistsSequenceListener listener, BatchPolicy policy, Key[] keys)
		throws AerospikeException {
		if (keys.length == 0) {
			listener.onSuccess();
			return;
		}

		if (eventLoop == null) {
			eventLoop = cluster.eventLoops.next();
		}

		if (policy == null) {
			policy = batchPolicyDefault;
		}
		new AsyncBatch.ExistsSequenceExecutor(eventLoop, cluster, policy, keys, listener);
	}

	//-------------------------------------------------------
	// Read Record Operations
	//-------------------------------------------------------

	/**
	 * Read entire record for specified key.
	 * The policy can be used to specify timeouts.
	 *
	 * @param policy				generic configuration parameters, pass in null for defaults
	 * @param key					unique record identifier
	 * @return						if found, return record instance.  If not found, return null.
	 * @throws AerospikeException	if read fails
	 */
	public final Record get(Policy policy, Key key)
		throws AerospikeException {
		if (policy == null) {
			policy = readPolicyDefault;
		}
		ReadCommand command = new ReadCommand(cluster, policy, key);
		command.execute();
		return command.getRecord();
	}

	/**
	 * Asynchronously read entire record for specified key.
	 * This method registers the command with an event loop and returns.
	 * The event loop thread will process the command and send the results to the listener.
	 * <p>
	 * The policy can be used to specify timeouts.
	 *
	 * @param eventLoop				event loop that will process the command. If NULL, the event
	 * 								loop will be chosen by round-robin.
	 * @param listener				where to send results
	 * @param policy				generic configuration parameters, pass in null for defaults
	 * @param key					unique record identifier
	 * @throws AerospikeException	if event loop registration fails
	 */
	public final void get(EventLoop eventLoop, RecordListener listener, Policy policy, Key key)
		throws AerospikeException {
		if (eventLoop == null) {
			eventLoop = cluster.eventLoops.next();
		}

		if (policy == null) {
			policy = readPolicyDefault;
		}
		AsyncRead command = new AsyncRead(cluster, listener, policy, key, null);
		eventLoop.execute(cluster, command);
	}

	/**
	 * Read record header and bins for specified key.
	 * The policy can be used to specify timeouts.
	 *
	 * @param policy				generic configuration parameters, pass in null for defaults
	 * @param key					unique record identifier
	 * @param binNames				bins to retrieve
	 * @return						if found, return record instance.  If not found, return null.
	 * @throws AerospikeException	if read fails
	 */
	public final Record get(Policy policy, Key key, String... binNames)
		throws AerospikeException {
		if (policy == null) {
			policy = readPolicyDefault;
		}
		ReadCommand command = new ReadCommand(cluster, policy, key, binNames);
		command.execute();
		return command.getRecord();
	}

	/**
	 * Asynchronously read record header and bins for specified key.
	 * This method registers the command with an event loop and returns.
	 * The event loop thread will process the command and send the results to the listener.
	 * <p>
	 * The policy can be used to specify timeouts.
	 *
	 * @param eventLoop				event loop that will process the command. If NULL, the event
	 * 								loop will be chosen by round-robin.
	 * @param listener				where to send results
	 * @param policy				generic configuration parameters, pass in null for defaults
	 * @param key					unique record identifier
	 * @param binNames				bins to retrieve
	 * @throws AerospikeException	if event loop registration fails
	 */
	public final void get(EventLoop eventLoop, RecordListener listener, Policy policy, Key key, String... binNames)
		throws AerospikeException {
		if (eventLoop == null) {
			eventLoop = cluster.eventLoops.next();
		}

		if (policy == null) {
			policy = readPolicyDefault;
		}
		AsyncRead command = new AsyncRead(cluster, listener, policy, key, binNames);
		eventLoop.execute(cluster, command);
	}

	/**
	 * Read record generation and expiration only for specified key.  Bins are not read.
	 * The policy can be used to specify timeouts.
	 *
	 * @param policy				generic configuration parameters, pass in null for defaults
	 * @param key					unique record identifier
	 * @return						if found, return record instance.  If not found, return null.
	 * @throws AerospikeException	if read fails
	 */
	public final Record getHeader(Policy policy, Key key)
		throws AerospikeException {
		if (policy == null) {
			policy = readPolicyDefault;
		}
		ReadHeaderCommand command = new ReadHeaderCommand(cluster, policy, key);
		command.execute();
		return command.getRecord();
	}

	/**
	 * Asynchronously read record generation and expiration only for specified key.  Bins are not read.
	 * This method registers the command with an event loop and returns.
	 * The event loop thread will process the command and send the results to the listener.
	 * <p>
	 * The policy can be used to specify timeouts.
	 *
	 * @param eventLoop				event loop that will process the command. If NULL, the event
	 * 								loop will be chosen by round-robin.
	 * @param listener				where to send results
	 * @param policy				generic configuration parameters, pass in null for defaults
	 * @param key					unique record identifier
	 * @throws AerospikeException	if event loop registration fails
	 */
	public final void getHeader(EventLoop eventLoop, RecordListener listener, Policy policy, Key key)
		throws AerospikeException {
		if (eventLoop == null) {
			eventLoop = cluster.eventLoops.next();
		}

		if (policy == null) {
			policy = readPolicyDefault;
		}
		AsyncReadHeader command = new AsyncReadHeader(cluster, listener, policy, key);
		eventLoop.execute(cluster, command);
	}

	//-------------------------------------------------------
	// Batch Read Operations
	//-------------------------------------------------------

	/**
	 * Read multiple records for specified batch keys in one batch call.
	 * This method allows different namespaces/bins to be requested for each key in the batch.
	 * The returned records are located in the same list.
	 * If the BatchRead key field is not found, the corresponding record field will be null.
	 *
	 * @param policy	batch configuration parameters, pass in null for defaults
	 * @param records	list of unique record identifiers and the bins to retrieve.
	 *					The returned records are located in the same list.
	 * @return			true if all batch key requests succeeded
	 * @throws AerospikeException	if read fails
	 */
	public final boolean get(BatchPolicy policy, List<BatchRead> records)
		throws AerospikeException {
		if (records.size() == 0) {
			return true;
		}

		if (policy == null) {
			policy = batchPolicyDefault;
		}

		BatchStatus status = new BatchStatus(true);
		List<BatchNode> batchNodes = BatchNodeList.generate(cluster, policy, records, status);
		BatchCommand[] commands = new BatchCommand[batchNodes.size()];
		int count = 0;

		for (BatchNode batchNode : batchNodes) {
			commands[count++] = new Batch.ReadListCommand(cluster, batchNode, policy, records, status);
		}
		BatchExecutor.execute(cluster, policy, commands, status);
		return status.getStatus();
	}

	/**
	 * Asynchronously read multiple records for specified batch keys in one batch call.
	 * This method registers the command with an event loop and returns.
	 * The event loop thread will process the command and send the results to the listener.
	 * <p>
	 * This method allows different namespaces/bins to be requested for each key in the batch.
	 * The returned records are located in the same list.
	 * If the BatchRead key field is not found, the corresponding record field will be null.
	 *
	 * @param eventLoop		event loop that will process the command. If NULL, the event
	 * 						loop will be chosen by round-robin.
	 * @param listener		where to send results
	 * @param policy		batch configuration parameters, pass in null for defaults
	 * @param records		list of unique record identifiers and the bins to retrieve.
	 *						The returned records are located in the same list.
	 * @throws AerospikeException	if event loop registration fails
	 */
	public final void get(EventLoop eventLoop, BatchListListener listener, BatchPolicy policy, List<BatchRead> records)
		throws AerospikeException {
		if (records.size() == 0) {
			listener.onSuccess(records);
			return;
		}

		if (eventLoop == null) {
			eventLoop = cluster.eventLoops.next();
		}

		if (policy == null) {
			policy = batchPolicyDefault;
		}
		new AsyncBatch.ReadListExecutor(eventLoop, cluster, policy, listener, records);
	}

	/**
	 * Asynchronously read multiple records for specified batch keys in one batch call.
	 * This method registers the command with an event loop and returns.
	 * The event loop thread will process the command and send the results to the listener.
	 * <p>
	 * This method allows different namespaces/bins to be requested for each key in the batch.
	 * Each record result is returned in separate onRecord() calls.
	 * If the BatchRead key field is not found, the corresponding record field will be null.
	 *
	 * @param eventLoop		event loop that will process the command. If NULL, the event
	 * 						loop will be chosen by round-robin.
	 * @param listener		where to send results
	 * @param policy		batch configuration parameters, pass in null for defaults
	 * @param records		list of unique record identifiers and the bins to retrieve.
	 *						The returned records are located in the same list.
	 * @throws AerospikeException	if event loop registration fails
	 */
	public final void get(EventLoop eventLoop, BatchSequenceListener listener, BatchPolicy policy, List<BatchRead> records)
		throws AerospikeException {
		if (records.size() == 0) {
			listener.onSuccess();
			return;
		}

		if (eventLoop == null) {
			eventLoop = cluster.eventLoops.next();
		}

		if (policy == null) {
			policy = batchPolicyDefault;
		}
		new AsyncBatch.ReadSequenceExecutor(eventLoop, cluster, policy, listener, records);
	}

	/**
	 * Read multiple records for specified keys in one batch call.
	 * The returned records are in positional order with the original key array order.
	 * If a key is not found, the positional record will be null.
	 *
	 * @param policy	batch configuration parameters, pass in null for defaults
	 * @param keys		array of unique record identifiers
	 * @return			array of records
	 * @throws AerospikeException.BatchRecords	which contains results for keys that did complete
	 */
	public final Record[] get(BatchPolicy policy, Key[] keys)
		throws AerospikeException {
		if (keys.length == 0) {
			return new Record[0];
		}

		if (policy == null) {
			policy = batchPolicyDefault;
		}

		Record[] records = new Record[keys.length];

		try {
			BatchStatus status = new BatchStatus(false);
			List<BatchNode> batchNodes = BatchNodeList.generate(cluster, policy, keys, null, false, status);
			BatchCommand[] commands = new BatchCommand[batchNodes.size()];
			int count = 0;

			for (BatchNode batchNode : batchNodes) {
				commands[count++] = new Batch.GetArrayCommand(cluster, batchNode, policy, keys, null, null, records, Command.INFO1_READ | Command.INFO1_GET_ALL, false, status);
			}
			BatchExecutor.execute(cluster, policy, commands, status);
			return records;
		}
		catch (Throwable e) {
			throw new AerospikeException.BatchRecords(records, e);
		}
	}

	/**
	 * Asynchronously read multiple records for specified keys in one batch call.
	 * This method registers the command with an event loop and returns.
	 * The event loop thread will process the command and send the results to the listener.
	 * <p>
	 * The returned records are in positional order with the original key array order.
	 * If a key is not found, the positional record will be null.
	 *
	 * @param eventLoop		event loop that will process the command. If NULL, the event
	 * 						loop will be chosen by round-robin.
	 * @param listener		where to send results
	 * @param policy		batch configuration parameters, pass in null for defaults
	 * @param keys			array of unique record identifiers
	 * @throws AerospikeException	if event loop registration fails
	 */
	public final void get(EventLoop eventLoop, RecordArrayListener listener, BatchPolicy policy, Key[] keys)
		throws AerospikeException {
		if (keys.length == 0) {
			listener.onSuccess(keys, new Record[0]);
			return;
		}

		if (eventLoop == null) {
			eventLoop = cluster.eventLoops.next();
		}

		if (policy == null) {
			policy = batchPolicyDefault;
		}
		new AsyncBatch.GetArrayExecutor(eventLoop, cluster, policy, listener, keys, null, null, Command.INFO1_READ | Command.INFO1_GET_ALL, false);
	}

	/**
	 * Asynchronously read multiple records for specified keys in one batch call.
	 * This method registers the command with an event loop and returns.
	 * The event loop thread will process the command and send the results to the listener.
	 * <p>
	 * Each record result is returned in separate onRecord() calls.
	 * If a key is not found, the record will be null.
	 *
	 * @param eventLoop		event loop that will process the command. If NULL, the event
	 * 						loop will be chosen by round-robin.
	 * @param listener		where to send results
	 * @param policy		batch configuration parameters, pass in null for defaults
	 * @param keys			array of unique record identifiers
	 * @throws AerospikeException	if event loop registration fails
	 */
	public final void get(EventLoop eventLoop, RecordSequenceListener listener, BatchPolicy policy, Key[] keys)
		throws AerospikeException {
		if (keys.length == 0) {
			listener.onSuccess();
			return;
		}

		if (eventLoop == null) {
			eventLoop = cluster.eventLoops.next();
		}

		if (policy == null) {
			policy = batchPolicyDefault;
		}
		new AsyncBatch.GetSequenceExecutor(eventLoop, cluster, policy, listener, keys, null, null, Command.INFO1_READ | Command.INFO1_GET_ALL, false);
	}

	/**
	 * Read multiple record headers and bins for specified keys in one batch call.
	 * The returned records are in positional order with the original key array order.
	 * If a key is not found, the positional record will be null.
	 *
	 * @param policy	batch configuration parameters, pass in null for defaults
	 * @param keys		array of unique record identifiers
	 * @param binNames	array of bins to retrieve
	 * @return			array of records
	 * @throws AerospikeException.BatchRecords	which contains results for keys that did complete
	 */
	public final Record[] get(BatchPolicy policy, Key[] keys, String... binNames)
		throws AerospikeException {
		if (keys.length == 0) {
			return new Record[0];
		}

		if (policy == null) {
			policy = batchPolicyDefault;
		}

		Record[] records = new Record[keys.length];

		try {
			BatchStatus status = new BatchStatus(false);
			List<BatchNode> batchNodes = BatchNodeList.generate(cluster, policy, keys, null, false, status);
			BatchCommand[] commands = new BatchCommand[batchNodes.size()];
			int count = 0;

			for (BatchNode batchNode : batchNodes) {
				commands[count++] = new Batch.GetArrayCommand(cluster, batchNode, policy, keys, binNames, null, records, Command.INFO1_READ, false, status);
			}
			BatchExecutor.execute(cluster, policy, commands, status);
			return records;
		}
		catch (Throwable e) {
			throw new AerospikeException.BatchRecords(records, e);
		}
	}

	/**
	 * Asynchronously read multiple record headers and bins for specified keys in one batch call.
	 * This method registers the command with an event loop and returns.
	 * The event loop thread will process the command and send the results to the listener.
	 * <p>
	 * The returned records are in positional order with the original key array order.
	 * If a key is not found, the positional record will be null.
	 *
	 * @param eventLoop		event loop that will process the command. If NULL, the event
	 * 						loop will be chosen by round-robin.
	 * @param listener		where to send results
	 * @param policy		batch configuration parameters, pass in null for defaults
	 * @param keys			array of unique record identifiers
	 * @param binNames		array of bins to retrieve
	 * @throws AerospikeException	if event loop registration fails
	 */
	public final void get(EventLoop eventLoop, RecordArrayListener listener, BatchPolicy policy, Key[] keys, String... binNames)
		throws AerospikeException {
		if (keys.length == 0) {
			listener.onSuccess(keys, new Record[0]);
			return;
		}

		if (eventLoop == null) {
			eventLoop = cluster.eventLoops.next();
		}

		if (policy == null) {
			policy = batchPolicyDefault;
		}
		new AsyncBatch.GetArrayExecutor(eventLoop, cluster, policy, listener, keys, binNames, null, Command.INFO1_READ, false);
	}

	/**
	 * Asynchronously read multiple record headers and bins for specified keys in one batch call.
	 * This method registers the command with an event loop and returns.
	 * The event loop thread will process the command and send the results to the listener.
	 * <p>
	 * Each record result is returned in separate onRecord() calls.
	 * If a key is not found, the record will be null.
	 *
	 * @param eventLoop		event loop that will process the command. If NULL, the event
	 * 						loop will be chosen by round-robin.
	 * @param listener		where to send results
	 * @param policy		batch configuration parameters, pass in null for defaults
	 * @param keys			array of unique record identifiers
	 * @param binNames		array of bins to retrieve
	 * @throws AerospikeException	if event loop registration fails
	 */
	public final void get(EventLoop eventLoop, RecordSequenceListener listener, BatchPolicy policy, Key[] keys, String... binNames)
		throws AerospikeException {
		if (keys.length == 0) {
			listener.onSuccess();
			return;
		}

		if (eventLoop == null) {
			eventLoop = cluster.eventLoops.next();
		}

		if (policy == null) {
			policy = batchPolicyDefault;
		}
		new AsyncBatch.GetSequenceExecutor(eventLoop, cluster, policy, listener, keys, binNames, null, Command.INFO1_READ, false);
	}

	/**
	 * Read multiple records for specified keys using read operations in one batch call.
	 * The returned records are in positional order with the original key array order.
	 * If a key is not found, the positional record will be null.
	 *
	 * @param policy	batch configuration parameters, pass in null for defaults
	 * @param keys		array of unique record identifiers
	 * @param ops		array of read operations on record
	 * @return			array of records
	 * @throws AerospikeException.BatchRecords	which contains results for keys that did complete
	 */
	public final Record[] get(BatchPolicy policy, Key[] keys, Operation... ops)
		throws AerospikeException {
		if (keys.length == 0) {
			return new Record[0];
		}

		if (policy == null) {
			policy = batchPolicyDefault;
		}

		Record[] records = new Record[keys.length];

		try {
			BatchStatus status = new BatchStatus(false);
			List<BatchNode> batchNodes = BatchNodeList.generate(cluster, policy, keys, null, false, status);
			BatchCommand[] commands = new BatchCommand[batchNodes.size()];
			int count = 0;

			for (BatchNode batchNode : batchNodes) {
				commands[count++] = new Batch.GetArrayCommand(cluster, batchNode, policy, keys, null, ops, records, Command.INFO1_READ, true, status);
			}
			BatchExecutor.execute(cluster, policy, commands, status);
			return records;
		}
		catch (Throwable e) {
			throw new AerospikeException.BatchRecords(records, e);
		}
	}

	/**
	 * Asynchronously read multiple records for specified keys using read operations in one batch call.
	 * This method registers the command with an event loop and returns.
	 * The event loop thread will process the command and send the results to the listener.
	 * <p>
	 * The returned records are in positional order with the original key array order.
	 * If a key is not found, the positional record will be null.
	 *
	 * @param eventLoop		event loop that will process the command. If NULL, the event
	 * 						loop will be chosen by round-robin.
	 * @param listener		where to send results
	 * @param policy		batch configuration parameters, pass in null for defaults
	 * @param keys			array of unique record identifiers
	 * @param ops			array of read operations on record
	 * @throws AerospikeException	if event loop registration fails
	 */
	public final void get(EventLoop eventLoop, RecordArrayListener listener, BatchPolicy policy, Key[] keys, Operation... ops)
		throws AerospikeException {
		if (keys.length == 0) {
			listener.onSuccess(keys, new Record[0]);
			return;
		}

		if (eventLoop == null) {
			eventLoop = cluster.eventLoops.next();
		}

		if (policy == null) {
			policy = batchPolicyDefault;
		}
		new AsyncBatch.GetArrayExecutor(eventLoop, cluster, policy, listener, keys, null, ops, Command.INFO1_READ, true);
	}

	/**
	 * Asynchronously read multiple records for specified keys using read operations in one batch call.
	 * This method registers the command with an event loop and returns.
	 * The event loop thread will process the command and send the results to the listener.
	 * <p>
	 * Each record result is returned in separate onRecord() calls.
	 * If a key is not found, the record will be null.
	 *
	 * @param eventLoop		event loop that will process the command. If NULL, the event
	 * 						loop will be chosen by round-robin.
	 * @param listener		where to send results
	 * @param policy		batch configuration parameters, pass in null for defaults
	 * @param keys			array of unique record identifiers
	 * @param ops			array of read operations on record
	 * @throws AerospikeException	if event loop registration fails
	 */
	public final void get(EventLoop eventLoop, RecordSequenceListener listener, BatchPolicy policy, Key[] keys, Operation... ops)
		throws AerospikeException {
		if (keys.length == 0) {
			listener.onSuccess();
			return;
		}

		if (eventLoop == null) {
			eventLoop = cluster.eventLoops.next();
		}

		if (policy == null) {
			policy = batchPolicyDefault;
		}
		new AsyncBatch.GetSequenceExecutor(eventLoop, cluster, policy, listener, keys, null, ops, Command.INFO1_READ, true);
	}

	/**
	 * Read multiple record header data for specified keys in one batch call.
	 * The returned records are in positional order with the original key array order.
	 * If a key is not found, the positional record will be null.
	 *
	 * @param policy	batch configuration parameters, pass in null for defaults
	 * @param keys		array of unique record identifiers
	 * @return			array of records
	 * @throws AerospikeException.BatchRecords	which contains results for keys that did complete
	 */
	public final Record[] getHeader(BatchPolicy policy, Key[] keys)
		throws AerospikeException {
		if (keys.length == 0) {
			return new Record[0];
		}

		if (policy == null) {
			policy = batchPolicyDefault;
		}

		Record[] records = new Record[keys.length];

		try {
			BatchStatus status = new BatchStatus(false);
			List<BatchNode> batchNodes = BatchNodeList.generate(cluster, policy, keys, null, false, status);
			BatchCommand[] commands = new BatchCommand[batchNodes.size()];
			int count = 0;

			for (BatchNode batchNode : batchNodes) {
				commands[count++] = new Batch.GetArrayCommand(cluster, batchNode, policy, keys, null, null, records, Command.INFO1_READ | Command.INFO1_NOBINDATA, false, status);
			}
			BatchExecutor.execute(cluster, policy, commands, status);
			return records;
		}
		catch (Throwable e) {
			throw new AerospikeException.BatchRecords(records, e);
		}
	}

	/**
	 * Asynchronously read multiple record header data for specified keys in one batch call.
	 * This method registers the command with an event loop and returns.
	 * The event loop thread will process the command and send the results to the listener.
	 * <p>
	 * The returned records are in positional order with the original key array order.
	 * If a key is not found, the positional record will be null.
	 *
	 * @param eventLoop		event loop that will process the command. If NULL, the event
	 * 						loop will be chosen by round-robin.
	 * @param listener		where to send results
	 * @param policy		batch configuration parameters, pass in null for defaults
	 * @param keys			array of unique record identifiers
	 * @throws AerospikeException	if event loop registration fails
	 */
	public final void getHeader(EventLoop eventLoop, RecordArrayListener listener, BatchPolicy policy, Key[] keys)
		throws AerospikeException {
		if (keys.length == 0) {
			listener.onSuccess(keys, new Record[0]);
			return;
		}

		if (eventLoop == null) {
			eventLoop = cluster.eventLoops.next();
		}

		if (policy == null) {
			policy = batchPolicyDefault;
		}
		new AsyncBatch.GetArrayExecutor(eventLoop, cluster, policy, listener, keys, null, null, Command.INFO1_READ | Command.INFO1_NOBINDATA, false);
	}

	/**
	 * Asynchronously read multiple record header data for specified keys in one batch call.
	 * This method registers the command with an event loop and returns.
	 * The event loop thread will process the command and send the results to the listener.
	 * <p>
	 * Each record result is returned in separate onRecord() calls.
	 * If a key is not found, the record will be null.
	 *
	 * @param eventLoop		event loop that will process the command. If NULL, the event
	 * 						loop will be chosen by round-robin.
	 * @param listener		where to send results
	 * @param policy		batch configuration parameters, pass in null for defaults
	 * @param keys			array of unique record identifiers
	 * @throws AerospikeException	if event loop registration fails
	 */
	public final void getHeader(EventLoop eventLoop, RecordSequenceListener listener, BatchPolicy policy, Key[] keys)
		throws AerospikeException {
		if (keys.length == 0) {
			listener.onSuccess();
			return;
		}

		if (eventLoop == null) {
			eventLoop = cluster.eventLoops.next();
		}

		if (policy == null) {
			policy = batchPolicyDefault;
		}
		new AsyncBatch.GetSequenceExecutor(eventLoop, cluster, policy, listener, keys, null, null, Command.INFO1_READ | Command.INFO1_NOBINDATA, false);
	}

	//-------------------------------------------------------
	// Generic Database Operations
	//-------------------------------------------------------

	/**
	 * Perform multiple read/write operations on a single key in one batch call.
	 * An example would be to add an integer value to an existing record and then
	 * read the result, all in one database call.
	 * <p>
	 * The server executes operations in the same order as the operations array.
	 * Both scalar bin operations (Operation) and CDT bin operations (ListOperation,
	 * MapOperation) can be performed in same call.
	 *
	 * @param policy				write configuration parameters, pass in null for defaults
	 * @param key					unique record identifier
	 * @param operations			database operations to perform
	 * @return						record if there is a read in the operations list
	 * @throws AerospikeException	if command fails
	 */
	public final Record operate(WritePolicy policy, Key key, Operation... operations)
		throws AerospikeException {
		OperateArgs args = new OperateArgs(policy, writePolicyDefault, operatePolicyReadDefault, key, operations);
		OperateCommand command = new OperateCommand(cluster, key, args);
		command.execute();
		return command.getRecord();
	}

	/**
	 * Asynchronously perform multiple read/write operations on a single key in one batch call.
	 * This method registers the command with an event loop and returns.
	 * The event loop thread will process the command and send the results to the listener.
	 * <p>
	 * An example would be to add an integer value to an existing record and then
	 * read the result, all in one database call.
	 * <p>
	 * The server executes operations in the same order as the operations array.
	 * Both scalar bin operations (Operation) and CDT bin operations (ListOperation,
	 * MapOperation) can be performed in same call.
	 *
	 * @param eventLoop				event loop that will process the command. If NULL, the event
	 * 								loop will be chosen by round-robin.
	 * @param listener				where to send results, pass in null for fire and forget
	 * @param policy				write configuration parameters, pass in null for defaults
	 * @param key					unique record identifier
	 * @param operations			database operations to perform
	 * @throws AerospikeException	if event loop registration fails
	 */
	public final void operate(EventLoop eventLoop, RecordListener listener, WritePolicy policy, Key key, Operation... operations)
		throws AerospikeException {
		if (eventLoop == null) {
			eventLoop = cluster.eventLoops.next();
		}

<<<<<<< HEAD
		OperateArgs args = new OperateArgs(policy, writePolicyDefault, operatePolicyReadDefault, key, operations);
=======
		OperateArgs args = new OperateArgs(cluster, policy, writePolicyDefault, operatePolicyReadDefault, key, operations);
>>>>>>> 80c508cc
		AsyncOperate command = new AsyncOperate(cluster, listener, key, args);
		eventLoop.execute(cluster, command);
	}

	//-------------------------------------------------------
	// Batch Read/Write Operations
	//-------------------------------------------------------

	/**
	 * Read/Write multiple records for specified batch keys in one batch call.
	 * This method allows different namespaces/bins for each key in the batch.
	 * The returned records are located in the same list.
	 * <p>
	 * {@link BatchRecord} can be {@link BatchRead}, {@link BatchWrite}, {@link BatchDelete} or
	 * {@link BatchUDF}.
	 * <p>
	 * Requires server version 6.0+
	 *
	 * @param policy	batch configuration parameters, pass in null for defaults
	 * @param records	list of unique record identifiers and read/write operations
	 * @return			true if all batch sub-commands succeeded
	 * @throws AerospikeException	if command fails
	 */
	public final boolean operate(BatchPolicy policy, List<BatchRecord> records)
		throws AerospikeException {
		if (records.size() == 0) {
			return true;
		}

		if (policy == null) {
			policy = batchParentPolicyWriteDefault;
		}

		BatchStatus status = new BatchStatus(true);
		List<BatchNode> batchNodes = BatchNodeList.generate(cluster, policy, records, status);
		BatchCommand[] commands = new BatchCommand[batchNodes.size()];
		int count = 0;

		for (BatchNode batchNode : batchNodes) {
			commands[count++] = new Batch.OperateListCommand(cluster, batchNode, policy, records, status);
		}
		BatchExecutor.execute(cluster, policy, commands, status);
		return status.getStatus();
	}

	/**
	 * Asynchronously read/write multiple records for specified batch keys in one batch call.
	 * This method registers the command with an event loop and returns.
	 * The event loop thread will process the command and send the results to the listener.
	 * <p>
	 * This method allows different namespaces/bins to be requested for each key in the batch.
	 * The returned records are located in the same list.
	 * <p>
	 * {@link BatchRecord} can be {@link BatchRead}, {@link BatchWrite}, {@link BatchDelete} or
	 * {@link BatchUDF}.
	 * <p>
	 * Requires server version 6.0+
	 *
	 * @param eventLoop		event loop that will process the command. If NULL, the event
	 * 						loop will be chosen by round-robin.
	 * @param listener		where to send results
	 * @param policy		batch configuration parameters, pass in null for defaults
	 * @param records		list of unique record identifiers and read/write operations
	 * @throws AerospikeException	if event loop registration fails
	 */
	public final void operate(
		EventLoop eventLoop,
		BatchOperateListListener listener,
		BatchPolicy policy,
		List<BatchRecord> records
	) throws AerospikeException {
		if (records.size() == 0) {
			listener.onSuccess(records, false);
			return;
		}

		if (eventLoop == null) {
			eventLoop = cluster.eventLoops.next();
		}

		if (policy == null) {
			policy = batchParentPolicyWriteDefault;
		}
		new AsyncBatch.OperateListExecutor(eventLoop, cluster, policy, listener, records);
	}

	/**
	 * Asynchronously read/write multiple records for specified batch keys in one batch call.
	 * This method registers the command with an event loop and returns.
	 * The event loop thread will process the command and send the results to the listener.
	 * <p>
	 * This method allows different namespaces/bins to be requested for each key in the batch.
	 * Each record result is returned in separate onRecord() calls.
	 * <p>
	 * {@link BatchRecord} can be {@link BatchRead}, {@link BatchWrite}, {@link BatchDelete} or
	 * {@link BatchUDF}.
	 * <p>
	 * Requires server version 6.0+
	 *
	 * @param eventLoop		event loop that will process the command. If NULL, the event
	 * 						loop will be chosen by round-robin.
	 * @param listener		where to send results
	 * @param policy		batch configuration parameters, pass in null for defaults
	 * @param records		list of unique record identifiers and read/write operations
	 * @throws AerospikeException	if event loop registration fails
	 */
	public final void operate(
		EventLoop eventLoop,
		BatchRecordSequenceListener listener,
		BatchPolicy policy,
		List<BatchRecord> records
	) throws AerospikeException {
		if (records.size() == 0) {
			listener.onSuccess();
			return;
		}

		if (eventLoop == null) {
			eventLoop = cluster.eventLoops.next();
		}

		if (policy == null) {
			policy = batchParentPolicyWriteDefault;
		}
		new AsyncBatch.OperateSequenceExecutor(eventLoop, cluster, policy, listener, records);
	}

	/**
	 * Perform read/write operations on multiple keys. If a key is not found, the corresponding result
	 * {@link BatchRecord#resultCode} will be {@link ResultCode#KEY_NOT_FOUND_ERROR}.
	 * <p>
	 * Requires server version 6.0+
	 *
	 * @param batchPolicy	batch configuration parameters, pass in null for defaults
	 * @param writePolicy	write configuration parameters, pass in null for defaults
	 * @param keys			array of unique record identifiers
	 * @param ops
	 * read/write operations to perform. {@link Operation#get()} is not allowed because it returns a
	 * variable number of bins and makes it difficult (sometimes impossible) to lineup operations
	 * with results. Instead, use {@link Operation#get(String)} for each bin name.
	 * @throws AerospikeException.BatchRecordArray	which contains results for keys that did complete
	 */
	public final BatchResults operate(
		BatchPolicy batchPolicy,
		BatchWritePolicy writePolicy,
		Key[] keys,
		Operation... ops
	) throws AerospikeException {
		if (keys.length == 0) {
			return new BatchResults(new BatchRecord[0], true);
		}

		if (batchPolicy == null) {
			batchPolicy = batchParentPolicyWriteDefault;
		}

		if (writePolicy == null) {
			writePolicy = batchWritePolicyDefault;
		}

		BatchAttr attr = new BatchAttr(batchPolicy, writePolicy, ops);
		BatchRecord[] records = new BatchRecord[keys.length];

		for (int i = 0; i < keys.length; i++) {
			records[i] = new BatchRecord(keys[i], attr.hasWrite);
		}

		try {
			BatchStatus status = new BatchStatus(true);
			List<BatchNode> batchNodes = BatchNodeList.generate(cluster, batchPolicy, keys, records, attr.hasWrite, status);
			BatchCommand[] commands = new BatchCommand[batchNodes.size()];
			int count = 0;

			for (BatchNode batchNode : batchNodes) {
				commands[count++] = new Batch.OperateArrayCommand(cluster, batchNode, batchPolicy, keys, ops, records, attr, status);
			}

			BatchExecutor.execute(cluster, batchPolicy, commands, status);
			return new BatchResults(records, status.getStatus());
		}
		catch (Throwable e) {
			throw new AerospikeException.BatchRecordArray(records, e);
		}
	}

	/**
	 * Asynchronously perform read/write operations on multiple keys.
	 * This method registers the command with an event loop and returns.
	 * The event loop thread will process the command and send the results to the listener.
	 * <p>
	 * If a key is not found, the corresponding result {@link BatchRecord#resultCode} will be
	 * {@link ResultCode#KEY_NOT_FOUND_ERROR}.
	 * <p>
	 * Requires server version 6.0+
	 *
	 * @param eventLoop		event loop that will process the command. If NULL, the event
	 * 						loop will be chosen by round-robin.
	 * @param listener		where to send results
	 * @param batchPolicy	batch configuration parameters, pass in null for defaults
	 * @param writePolicy	write configuration parameters, pass in null for defaults
	 * @param keys			array of unique record identifiers
	 * @param ops
	 * read/write operations to perform. {@link Operation#get()} is not allowed because it returns a
	 * variable number of bins and makes it difficult (sometimes impossible) to lineup operations
	 * with results. Instead, use {@link Operation#get(String)} for each bin name.
	 * @throws AerospikeException	if event loop registration fails
	 */
	public final void operate(
		EventLoop eventLoop,
		BatchRecordArrayListener listener,
		BatchPolicy batchPolicy,
		BatchWritePolicy writePolicy,
		Key[] keys,
		Operation... ops
	) throws AerospikeException {
		if (keys.length == 0) {
			listener.onSuccess(new BatchRecord[0], true);
			return;
		}

		if (eventLoop == null) {
			eventLoop = cluster.eventLoops.next();
		}

		if (batchPolicy == null) {
			batchPolicy = batchParentPolicyWriteDefault;
		}

		if (writePolicy == null) {
			writePolicy = batchWritePolicyDefault;
		}

		BatchAttr attr = new BatchAttr(batchPolicy, writePolicy, ops);
		new AsyncBatch.OperateRecordArrayExecutor(eventLoop, cluster, batchPolicy, listener, keys, ops, attr);
	}

	/**
	 * Asynchronously perform read/write operations on multiple keys.
	 * This method registers the command with an event loop and returns.
	 * The event loop thread will process the command and send the results to the listener.
	 * <p>
	 * Each record result is returned in separate onRecord() calls.
	 * If a key is not found, the corresponding result {@link BatchRecord#resultCode} will be
	 * {@link ResultCode#KEY_NOT_FOUND_ERROR}.
	 * <p>
	 * Requires server version 6.0+
	 *
	 * @param eventLoop		event loop that will process the command. If NULL, the event
	 * 						loop will be chosen by round-robin.
	 * @param listener		where to send results
	 * @param batchPolicy	batch configuration parameters, pass in null for defaults
	 * @param writePolicy	write configuration parameters, pass in null for defaults
	 * @param keys			array of unique record identifiers
	 * @param ops
	 * read/write operations to perform. {@link Operation#get()} is not allowed because it returns a
	 * variable number of bins and makes it difficult (sometimes impossible) to lineup operations
	 * with results. Instead, use {@link Operation#get(String)} for each bin name.
	 * @throws AerospikeException	if event loop registration fails
	 */
	public final void operate(
		EventLoop eventLoop,
		BatchRecordSequenceListener listener,
		BatchPolicy batchPolicy,
		BatchWritePolicy writePolicy,
		Key[] keys,
		Operation... ops
	) throws AerospikeException {
		if (keys.length == 0) {
			listener.onSuccess();
			return;
		}

		if (eventLoop == null) {
			eventLoop = cluster.eventLoops.next();
		}

		if (batchPolicy == null) {
			batchPolicy = batchParentPolicyWriteDefault;
		}

		if (writePolicy == null) {
			writePolicy = batchWritePolicyDefault;
		}

		BatchAttr attr = new BatchAttr(batchPolicy, writePolicy, ops);
		new AsyncBatch.OperateRecordSequenceExecutor(eventLoop, cluster, batchPolicy, listener, keys, ops, attr);
	}

	//-------------------------------------------------------
	// Scan Operations
	//-------------------------------------------------------

	/**
	 * Read all records in specified namespace and set.  If the policy's
	 * <code>concurrentNodes</code> is specified, each server node will be read in
	 * parallel.  Otherwise, server nodes are read in series.
	 * <p>
	 * This call will block until the scan is complete - callbacks are made
	 * within the scope of this call.
	 *
	 * @param policy				scan configuration parameters, pass in null for defaults
	 * @param namespace				namespace - equivalent to database name
	 * @param setName				optional set name - equivalent to database table
	 * @param callback				read callback method - called with record data
	 * @param binNames				optional bin to retrieve. All bins will be returned if not specified.
	 * @throws AerospikeException	if scan fails
	 */
	public final void scanAll(ScanPolicy policy, String namespace, String setName, ScanCallback callback, String... binNames)
		throws AerospikeException {
		if (policy == null) {
			policy = scanPolicyDefault;
		}

		Node[] nodes = cluster.validateNodes();
		PartitionTracker tracker = new PartitionTracker(policy, nodes);
		ScanExecutor.scanPartitions(cluster, policy, namespace, setName, binNames, callback, tracker);
	}

	/**
	 * Asynchronously read all records in specified namespace and set.  If the policy's
	 * <code>concurrentNodes</code> is specified, each server node will be read in
	 * parallel.  Otherwise, server nodes are read in series.
	 * <p>
	 * This method registers the command with an event loop and returns.
	 * The event loop thread will process the command and send the results to the listener.
	 *
	 * @param eventLoop				event loop that will process the command. If NULL, the event
	 * 								loop will be chosen by round-robin.
	 * @param listener				where to send results
	 * @param policy				scan configuration parameters, pass in null for defaults
	 * @param namespace				namespace - equivalent to database name
	 * @param setName				optional set name - equivalent to database table
	 * @param binNames				optional bin to retrieve. All bins will be returned if not specified.
	 * @throws AerospikeException	if event loop registration fails
	 */
	public final void scanAll(EventLoop eventLoop, RecordSequenceListener listener, ScanPolicy policy, String namespace, String setName, String... binNames)
		throws AerospikeException {
		if (eventLoop == null) {
			eventLoop = cluster.eventLoops.next();
		}

		if (policy == null) {
			policy = scanPolicyDefault;
		}

		Node[] nodes = cluster.validateNodes();
		PartitionTracker tracker = new PartitionTracker(policy, nodes);
		new AsyncScanPartitionExecutor(eventLoop, cluster, policy, listener, namespace, setName, binNames, tracker);
	}

	/**
	 * Read all records in specified namespace and set for one node only.
	 * The node is specified by name.
	 * <p>
	 * This call will block until the scan is complete - callbacks are made
	 * within the scope of this call.
	 *
	 * @param policy				scan configuration parameters, pass in null for defaults
	 * @param nodeName				server node name
	 * @param namespace				namespace - equivalent to database name
	 * @param setName				optional set name - equivalent to database table
	 * @param callback				read callback method - called with record data
	 * @param binNames				optional bin to retrieve. All bins will be returned if not specified.
	 * @throws AerospikeException	if scan fails
	 */
	public final void scanNode(ScanPolicy policy, String nodeName, String namespace, String setName, ScanCallback callback, String... binNames)
		throws AerospikeException {
		Node node = cluster.getNode(nodeName);
		scanNode(policy, node, namespace, setName, callback, binNames);
	}

	/**
	 * Read all records in specified namespace and set for one node only.
	 * <p>
	 * This call will block until the scan is complete - callbacks are made
	 * within the scope of this call.
	 *
	 * @param policy				scan configuration parameters, pass in null for defaults
	 * @param node					server node
	 * @param namespace				namespace - equivalent to database name
	 * @param setName				optional set name - equivalent to database table
	 * @param callback				read callback method - called with record data
	 * @param binNames				optional bin to retrieve. All bins will be returned if not specified.
	 * @throws AerospikeException	if scan fails
	 */
	public final void scanNode(ScanPolicy policy, Node node, String namespace, String setName, ScanCallback callback, String... binNames)
		throws AerospikeException {
		if (policy == null) {
			policy = scanPolicyDefault;
		}

		PartitionTracker tracker = new PartitionTracker(policy, node);
		ScanExecutor.scanPartitions(cluster, policy, namespace, setName, binNames, callback, tracker);
	}

	/**
	 * Read records in specified namespace, set and partition filter.
	 * <p>
	 * This call will block until the scan is complete - callbacks are made
	 * within the scope of this call.
	 *
	 * @param policy				scan configuration parameters, pass in null for defaults
	 * @param partitionFilter		filter on a subset of data partitions
	 * @param namespace				namespace - equivalent to database name
	 * @param setName				optional set name - equivalent to database table
	 * @param callback				read callback method - called with record data
	 * @param binNames				optional bin to retrieve. All bins will be returned if not specified
	 * @throws AerospikeException	if scan fails
	 */
	public final void scanPartitions(ScanPolicy policy, PartitionFilter partitionFilter, String namespace, String setName, ScanCallback callback, String... binNames)
		throws AerospikeException {
		if (policy == null) {
			policy = scanPolicyDefault;
		}

		Node[] nodes = cluster.validateNodes();
		PartitionTracker tracker = new PartitionTracker(policy, nodes, partitionFilter);
		ScanExecutor.scanPartitions(cluster, policy, namespace, setName, binNames, callback, tracker);
	}

	/**
	 * Asynchronously read records in specified namespace, set and partition filter.
	 * <p>
	 * This method registers the command with an event loop and returns.
	 * The event loop thread will process the command and send the results to the listener.
	 *
	 * @param eventLoop				event loop that will process the command. If NULL, the event
	 * 								loop will be chosen by round-robin.
	 * @param listener				where to send results
	 * @param policy				scan configuration parameters, pass in null for defaults
	 * @param partitionFilter		filter on a subset of data partitions
	 * @param namespace				namespace - equivalent to database name
	 * @param setName				optional set name - equivalent to database table
	 * @param binNames				optional bin to retrieve. All bins will be returned if not specified.
	 * @throws AerospikeException	if event loop registration fails
	 */
	public final void scanPartitions(EventLoop eventLoop, RecordSequenceListener listener, ScanPolicy policy, PartitionFilter partitionFilter, String namespace, String setName, String... binNames)
		throws AerospikeException {
		if (eventLoop == null) {
			eventLoop = cluster.eventLoops.next();
		}

		if (policy == null) {
			policy = scanPolicyDefault;
		}

		Node[] nodes = cluster.validateNodes();
		PartitionTracker tracker = new PartitionTracker(policy, nodes, partitionFilter);
		new AsyncScanPartitionExecutor(eventLoop, cluster, policy, listener, namespace, setName, binNames, tracker);
	}

	//---------------------------------------------------------------
	// User defined functions
	//---------------------------------------------------------------

	/**
	 * Register package located in a file containing user defined functions with server.
	 * This asynchronous server call will return before command is complete.
	 * The user can optionally wait for command completion by using the returned
	 * RegisterTask instance.
	 *
	 * @param policy				generic configuration parameters, pass in null for defaults
	 * @param clientPath			path of client file containing user defined functions, relative to current directory
	 * @param serverPath			path to store user defined functions on the server, relative to configured script directory.
	 * @param language				language of user defined functions
	 * @throws AerospikeException	if register fails
	 */
	public final RegisterTask register(Policy policy, String clientPath, String serverPath, Language language)
		throws AerospikeException {
		if (policy == null) {
			policy = writePolicyDefault;
		}
		File file = new File(clientPath);
		byte[] bytes = Util.readFile(file);
		return RegisterCommand.register(cluster, policy, bytes, serverPath, language);
	}

	/**
	 * Register package located in a resource containing user defined functions with server.
	 * This asynchronous server call will return before command is complete.
	 * The user can optionally wait for command completion by using the returned
	 * RegisterTask instance.
	 *
	 * @param policy				generic configuration parameters, pass in null for defaults
	 * @param resourceLoader		class loader where resource is located.  Example: MyClass.class.getClassLoader() or Thread.currentThread().getContextClassLoader() for webapps
	 * @param resourcePath		  class path where Lua resource is located
	 * @param serverPath			path to store user defined functions on the server, relative to configured script directory.
	 * @param language				language of user defined functions
	 * @throws AerospikeException	if register fails
	 */
	public final RegisterTask register(Policy policy, ClassLoader resourceLoader, String resourcePath, String serverPath, Language language)
		throws AerospikeException {
		if (policy == null) {
			policy = writePolicyDefault;
		}
		byte[] bytes = Util.readResource(resourceLoader, resourcePath);
		return RegisterCommand.register(cluster, policy, bytes, serverPath, language);
	}

	/**
	 * Register UDF functions located in a code string with server.  Example:
	 * <pre>
	 * {@code
	 * String code =
	 *   "local function reducer(val1,val2)\n" +
	 *   "  return val1 + val2\n" +
	 *   "end\n" +
	 *   "\n" +
	 *   "function sum_single_bin(stream,name)\n" +
	 *   "  local function mapper(rec)\n" +
	 *   "	return rec[name]\n" +
	 *   "  end\n" +
	 *   "  return stream : map(mapper) : reduce(reducer)\n" +
	 *   "end\n";
	 *
	 * client.registerUdfString(null, code, "mysum.lua", Language.LUA);
	 * }
	 * </pre>
	 * <p>
	 * This asynchronous server call will return before command is complete.
	 * The user can optionally wait for command completion by using the returned
	 * RegisterTask instance.
	 *
	 * @param policy				generic configuration parameters, pass in null for defaults
	 * @param code					code string containing user defined functions.
	 * @param serverPath			path to store user defined functions on the server, relative to configured script directory.
	 * @param language				language of user defined functions
	 * @throws AerospikeException	if register fails
	 */
	public final RegisterTask registerUdfString(Policy policy, String code, String serverPath, Language language)
		throws AerospikeException {
		if (policy == null) {
			policy = writePolicyDefault;
		}
		byte[] bytes = Buffer.stringToUtf8(code);
		return RegisterCommand.register(cluster, policy, bytes, serverPath, language);
	}

	/**
	 * Remove user defined function from server nodes.
	 *
	 * @param policy				info configuration parameters, pass in null for defaults
	 * @param serverPath			location of UDF on server nodes.  Example: mylua.lua
	 * @throws AerospikeException	if remove fails
	 */
	public final void removeUdf(InfoPolicy policy, String serverPath)
		throws AerospikeException {
		if (policy == null) {
			policy = infoPolicyDefault;
		}
		// Send UDF command to one node. That node will distribute the UDF command to other nodes.
		String command = "udf-remove:filename=" + serverPath;
		Node node = cluster.getRandomNode();
		String response = Info.request(policy, node, command);

		if (response.equalsIgnoreCase("ok")) {
			return;
		}

		if (response.startsWith("error=file_not_found")) {
			// UDF has already been removed.
			return;
		}
		throw new AerospikeException("Remove UDF failed: " + response);
	}

	/**
	 * Execute user defined function on server and return results.
	 * The function operates on a single record.
	 * The package name is used to locate the udf file location:
	 * <p>
	 * {@code udf file = <server udf dir>/<package name>.lua}
	 *
	 * @param policy				write configuration parameters, pass in null for defaults
	 * @param key					unique record identifier
	 * @param packageName			server package name where user defined function resides
	 * @param functionName			user defined function
	 * @param functionArgs			arguments passed in to user defined function
	 * @return						return value of user defined function
	 * @throws AerospikeException	if transaction fails
	 */
	public final Object execute(WritePolicy policy, Key key, String packageName, String functionName, Value... functionArgs)
		throws AerospikeException {
		if (policy == null) {
			policy = writePolicyDefault;
		}
		ExecuteCommand command = new ExecuteCommand(cluster, policy, key, packageName, functionName, functionArgs);
		command.execute();

		Record record = command.getRecord();

		if (record == null || record.bins == null) {
			return null;
		}

		Map<String,Object> map = record.bins;

		Object obj = map.get("SUCCESS");

		if (obj != null) {
			return obj;
		}

		// User defined functions don't have to return a value.
		if (map.containsKey("SUCCESS")) {
			return null;
		}

		obj = map.get("FAILURE");

		if (obj != null) {
			throw new AerospikeException(obj.toString());
		}
		throw new AerospikeException("Invalid UDF return value");
	}

	/**
	 * Asynchronously execute user defined function on server.
	 * This method registers the command with an event loop and returns.
	 * The event loop thread will process the command and send the results to the listener.
	 * <p>
	 * The function operates on a single record.
	 * The package name is used to locate the udf file location:
	 * <p>
	 * {@code udf file = <server udf dir>/<package name>.lua}
	 *
	 * @param eventLoop				event loop that will process the command. If NULL, the event
	 * 								loop will be chosen by round-robin.
	 * @param listener				where to send results, pass in null for fire and forget
	 * @param policy				write configuration parameters, pass in null for defaults
	 * @param key					unique record identifier
	 * @param packageName			server package name where user defined function resides
	 * @param functionName			user defined function
	 * @param functionArgs			arguments passed in to user defined function
	 * @throws AerospikeException	if event loop registration fails
	 */
	public final void execute(
		EventLoop eventLoop,
		ExecuteListener listener,
		WritePolicy policy,
		Key key,
		String packageName,
		String functionName,
		Value... functionArgs
	) throws AerospikeException {
		if (eventLoop == null) {
			eventLoop = cluster.eventLoops.next();
		}

		if (policy == null) {
			policy = writePolicyDefault;
		}
		AsyncExecute command = new AsyncExecute(cluster, listener, policy, key, packageName, functionName, functionArgs);
		eventLoop.execute(cluster, command);
	}

	/**
	 * Execute user defined function on server for each key and return results.
	 * The package name is used to locate the udf file location:
	 * <p>
	 * {@code udf file = <server udf dir>/<package name>.lua}
	 * <p>
	 * Requires server version 6.0+
	 *
	 * @param batchPolicy	batch configuration parameters, pass in null for defaults
	 * @param udfPolicy		udf configuration parameters, pass in null for defaults
	 * @param keys			array of unique record identifiers
	 * @param packageName	server package name where user defined function resides
	 * @param functionName	user defined function
	 * @param functionArgs	arguments passed in to user defined function
	 * @throws AerospikeException.BatchRecordArray	which contains results for keys that did complete
	 */
	public final BatchResults execute(
		BatchPolicy batchPolicy,
		BatchUDFPolicy udfPolicy,
		Key[] keys,
		String packageName,
		String functionName,
		Value... functionArgs
	) throws AerospikeException {
		if (keys.length == 0) {
			return new BatchResults(new BatchRecord[0], true);
		}

		if (batchPolicy == null) {
			batchPolicy = batchParentPolicyWriteDefault;
		}

		if (udfPolicy == null) {
			udfPolicy = batchUDFPolicyDefault;
		}

		byte[] argBytes = Packer.pack(functionArgs);

		BatchAttr attr = new BatchAttr();
		attr.setUDF(udfPolicy);

		BatchRecord[] records = new BatchRecord[keys.length];

		for (int i = 0; i < keys.length; i++) {
			records[i] = new BatchRecord(keys[i], attr.hasWrite);
		}

		try {
			BatchStatus status = new BatchStatus(true);
			List<BatchNode> batchNodes = BatchNodeList.generate(cluster, batchPolicy, keys, records, attr.hasWrite, status);
			BatchCommand[] commands = new BatchCommand[batchNodes.size()];
			int count = 0;

			for (BatchNode batchNode : batchNodes) {
				commands[count++] = new Batch.UDFCommand(cluster, batchNode, batchPolicy, keys, packageName, functionName, argBytes, records, attr, status);
			}

			BatchExecutor.execute(cluster, batchPolicy, commands, status);
			return new BatchResults(records, status.getStatus());
		}
		catch (Throwable e) {
			// Batch terminated on fatal error.
			throw new AerospikeException.BatchRecordArray(records, e);
		}
	}

	/**
	 * Asynchronously execute user defined function on server for each key and return results.
	 * This method registers the command with an event loop and returns.
	 * The event loop thread will process the command and send the results to the listener.
	 * <p>
	 * The package name is used to locate the udf file location:
	 * <p>
	 * {@code udf file = <server udf dir>/<package name>.lua}
	 * <p>
	 * Requires server version 6.0+
	 *
	 * @param eventLoop		event loop that will process the command. If NULL, the event
	 * 						loop will be chosen by round-robin.
	 * @param listener		where to send results
	 * @param batchPolicy	batch configuration parameters, pass in null for defaults
	 * @param udfPolicy		udf configuration parameters, pass in null for defaults
	 * @param keys			array of unique record identifiers
	 * @param packageName	server package name where user defined function resides
	 * @param functionName	user defined function
	 * @param functionArgs	arguments passed in to user defined function
	 * @throws AerospikeException	if command fails
	 */
	public final void execute(
		EventLoop eventLoop,
		BatchRecordArrayListener listener,
		BatchPolicy batchPolicy,
		BatchUDFPolicy udfPolicy,
		Key[] keys,
		String packageName,
		String functionName,
		Value... functionArgs
	) throws AerospikeException {
		if (keys.length == 0) {
			listener.onSuccess(new BatchRecord[0], true);
			return;
		}

		if (eventLoop == null) {
			eventLoop = cluster.eventLoops.next();
		}

		if (batchPolicy == null) {
			batchPolicy = batchParentPolicyWriteDefault;
		}

		if (udfPolicy == null) {
			udfPolicy = batchUDFPolicyDefault;
		}

		byte[] argBytes = Packer.pack(functionArgs);

		BatchAttr attr = new BatchAttr();
		attr.setUDF(udfPolicy);

		new AsyncBatch.UDFArrayExecutor(eventLoop, cluster, batchPolicy, listener, keys, packageName, functionName, argBytes, attr);
	}

	/**
	 * Asynchronously execute user defined function on server for each key and return results.
	 * This method registers the command with an event loop and returns.
	 * The event loop thread will process the command and send the results to the listener.
	 * Each record result is returned in separate onRecord() calls.
	 * <p>
	 * The package name is used to locate the udf file location:
	 * <p>
	 * {@code udf file = <server udf dir>/<package name>.lua}
	 * <p>
	 * Requires server version 6.0+
	 *
	 * @param eventLoop		event loop that will process the command. If NULL, the event
	 * 						loop will be chosen by round-robin.
	 * @param listener		where to send results
	 * @param batchPolicy	batch configuration parameters, pass in null for defaults
	 * @param udfPolicy		udf configuration parameters, pass in null for defaults
	 * @param keys			array of unique record identifiers
	 * @param packageName	server package name where user defined function resides
	 * @param functionName	user defined function
	 * @param functionArgs	arguments passed in to user defined function
	 * @throws AerospikeException	if command fails
	 */
	public final void execute(
		EventLoop eventLoop,
		BatchRecordSequenceListener listener,
		BatchPolicy batchPolicy,
		BatchUDFPolicy udfPolicy,
		Key[] keys,
		String packageName,
		String functionName,
		Value... functionArgs
	) throws AerospikeException {
		if (keys.length == 0) {
			listener.onSuccess();
			return;
		}

		if (eventLoop == null) {
			eventLoop = cluster.eventLoops.next();
		}

		if (batchPolicy == null) {
			batchPolicy = batchParentPolicyWriteDefault;
		}

		if (udfPolicy == null) {
			udfPolicy = batchUDFPolicyDefault;
		}

		byte[] argBytes = Packer.pack(functionArgs);

		BatchAttr attr = new BatchAttr();
		attr.setUDF(udfPolicy);

		new AsyncBatch.UDFSequenceExecutor(eventLoop, cluster, batchPolicy, listener, keys, packageName, functionName, argBytes, attr);
	}

	//----------------------------------------------------------
	// Query/Execute
	//----------------------------------------------------------

	/**
	 * Apply user defined function on records that match the background query statement filter.
	 * Records are not returned to the client.
	 * This asynchronous server call will return before the command is complete.
	 * The user can optionally wait for command completion by using the returned
	 * ExecuteTask instance.
	 *
	 * @param policy				write configuration parameters, pass in null for defaults
	 * @param statement				background query definition
	 * @param packageName			server package where user defined function resides
	 * @param functionName			function name
	 * @param functionArgs			to pass to function name, if any
	 * @throws AerospikeException	if command fails
	 */
	public final ExecuteTask execute(
		WritePolicy policy,
		Statement statement,
		String packageName,
		String functionName,
		Value... functionArgs
	) throws AerospikeException {
		if (policy == null) {
			policy = writePolicyDefault;
		}
		statement.setAggregateFunction(packageName, functionName, functionArgs);

		cluster.addTran();

		long taskId = statement.prepareTaskId();
		Node[] nodes = cluster.validateNodes();
		Executor executor = new Executor(cluster, nodes.length);

		for (Node node : nodes) {
			ServerCommand command = new ServerCommand(cluster, node, policy, statement, taskId);
			executor.addCommand(command);
		}
		executor.execute(nodes.length);
		return new ExecuteTask(cluster, policy, statement, taskId);
	}

	/**
	 * Apply operations on records that match the background query statement filter.
	 * Records are not returned to the client.
	 * This asynchronous server call will return before the command is complete.
	 * The user can optionally wait for command completion by using the returned
	 * ExecuteTask instance.
	 *
	 * @param policy				write configuration parameters, pass in null for defaults
	 * @param statement				background query definition
	 * @param operations			list of operations to be performed on selected records
	 * @throws AerospikeException	if command fails
	 */
	public final ExecuteTask execute(
		WritePolicy policy,
		Statement statement,
		Operation... operations
	) throws AerospikeException {
		if (policy == null) {
			policy = writePolicyDefault;
		}

		if (operations.length > 0) {
			statement.setOperations(operations);
		}

		cluster.addTran();

		long taskId = statement.prepareTaskId();
		Node[] nodes = cluster.validateNodes();
		Executor executor = new Executor(cluster, nodes.length);

		for (Node node : nodes) {
			ServerCommand command = new ServerCommand(cluster, node, policy, statement, taskId);
			executor.addCommand(command);
		}
		executor.execute(nodes.length);
		return new ExecuteTask(cluster, policy, statement, taskId);
	}

	//--------------------------------------------------------
	// Query functions
	//--------------------------------------------------------

	/**
	 * Execute query on all server nodes and return record iterator. The query executor puts
	 * records on a queue in separate threads. The calling thread concurrently pops records off
	 * the queue through the record iterator.
	 * <p>
	 * This method is not recommended for paginated queries when the user does not iterate through
	 * all records in the RecordSet. In this case, there is a lag between when the client marks the
	 * last record retrieved from the server and when the record is retrieved from the RecordSet.
	 * For this case, use {@link #query(QueryPolicy, Statement, QueryListener)} which uses a listener
	 * callback (without a buffer) instead of a RecordSet.
	 *
	 * @param policy				query configuration parameters, pass in null for defaults
	 * @param statement				query definition
	 * @return						record iterator
	 * @throws AerospikeException	if query fails
	 */
	public final RecordSet query(QueryPolicy policy, Statement statement)
		throws AerospikeException {
		if (policy == null) {
			policy = queryPolicyDefault;
		}

		Node[] nodes = cluster.validateNodes();

		if (cluster.hasPartitionQuery || statement.getFilter() == null) {
			PartitionTracker tracker = new PartitionTracker(policy, statement, nodes);
			QueryPartitionExecutor executor = new QueryPartitionExecutor(cluster, policy, statement, nodes.length, tracker);
			return executor.getRecordSet();
		}
		else {
			QueryRecordExecutor executor = new QueryRecordExecutor(cluster, policy, statement, nodes);
			executor.execute();
			return executor.getRecordSet();
		}
	}

	/**
	 * Asynchronously execute query on all server nodes.
	 * This method registers the command with an event loop and returns.
	 * The event loop thread will process the command and send the results to the listener.
	 * <p>
	 * Each record result is returned in separate onRecord() calls.
	 *
	 * @param eventLoop				event loop that will process the command. If NULL, the event
	 * 								loop will be chosen by round-robin.
	 * @param listener				where to send results
	 * @param policy				query configuration parameters, pass in null for defaults
	 * @param statement				query definition
	 * @throws AerospikeException	if event loop registration fails
	 */
	public final void query(EventLoop eventLoop, RecordSequenceListener listener, QueryPolicy policy, Statement statement)
		throws AerospikeException {
		if (eventLoop == null) {
			eventLoop = cluster.eventLoops.next();
		}

		if (policy == null) {
			policy = queryPolicyDefault;
		}

		Node[] nodes = cluster.validateNodes();

		if (cluster.hasPartitionQuery || statement.getFilter() == null) {
			PartitionTracker tracker = new PartitionTracker(policy, statement, nodes);
			new AsyncQueryPartitionExecutor(eventLoop, listener, cluster, policy, statement, tracker);
		}
		else {
			new AsyncQueryExecutor(eventLoop, listener, cluster, policy, statement, nodes);
		}
	}

	/**
	 * Execute query on all server nodes and return records via the listener. This method will
	 * block until the query is complete. Listener callbacks are made within the scope of this call.
	 * <p>
	 * If {@link com.aerospike.client.policy.QueryPolicy#maxConcurrentNodes} is not 1, the supplied
	 * listener must handle shared data in a thread-safe manner, because the listener will be called
	 * by multiple query threads (one thread per node) in parallel.
	 * <p>
	 * Requires server version 6.0+ if using a secondary index query.
	 *
	 * @param policy				query configuration parameters, pass in null for defaults
	 * @param statement				query definition
	 * @param listener				where to send results
	 * @throws AerospikeException	if query fails
	 */
	public final void query(
		QueryPolicy policy,
		Statement statement,
		QueryListener listener
	) throws AerospikeException {
		if (policy == null) {
			policy = queryPolicyDefault;
		}

		Node[] nodes = cluster.validateNodes();

		if (cluster.hasPartitionQuery || statement.getFilter() == null) {
			PartitionTracker tracker = new PartitionTracker(policy, statement, nodes);
			QueryListenerExecutor.execute(cluster, policy, statement, listener, tracker);
		}
		else {
			throw new AerospikeException(ResultCode.PARAMETER_ERROR, "Query by partition is not supported");
		}
	}

	/**
	 * Execute query for specified partitions and return records via the listener. This method will
	 * block until the query is complete. Listener callbacks are made within the scope of this call.
	 * <p>
	 * If {@link com.aerospike.client.policy.QueryPolicy#maxConcurrentNodes} is not 1, the supplied
	 * listener must handle shared data in a thread-safe manner, because the listener will be called
	 * by multiple query threads (one thread per node) in parallel.
	 * <p>
	 * The completion status of all partitions is stored in the partitionFilter when the query terminates.
	 * This partitionFilter can then be used to resume an incomplete query at a later time.
	 * This is the preferred method for query terminate/resume functionality.
	 * <p>
	 * Requires server version 6.0+ if using a secondary index query.
	 *
	 * @param policy				query configuration parameters, pass in null for defaults
	 * @param statement				query definition
	 * @param partitionFilter		data partition filter. Set to
	 * 								{@link com.aerospike.client.query.PartitionFilter#all()} for all partitions.
	 * @param listener				where to send results
	 * @throws AerospikeException	if query fails
	 */
	public final void query(
		QueryPolicy policy,
		Statement statement,
		PartitionFilter partitionFilter,
		QueryListener listener
	) throws AerospikeException {
		if (policy == null) {
			policy = queryPolicyDefault;
		}

		Node[] nodes = cluster.validateNodes();

		if (cluster.hasPartitionQuery || statement.getFilter() == null) {
			PartitionTracker tracker = new PartitionTracker(policy, statement, nodes, partitionFilter);
			QueryListenerExecutor.execute(cluster, policy, statement, listener, tracker);
		}
		else {
			throw new AerospikeException(ResultCode.PARAMETER_ERROR, "Query by partition is not supported");
		}
	}

	/**
	 * Execute query on a single server node and return record iterator.  The query executor puts
	 * records on a queue in a separate thread.  The calling thread concurrently pops records off
	 * the queue through the record iterator.
	 *
	 * @param policy				query configuration parameters, pass in null for defaults
	 * @param statement				query definition
	 * @param node					server node to execute query
	 * @return						record iterator
	 * @throws AerospikeException	if query fails
	 */
	public final RecordSet queryNode(QueryPolicy policy, Statement statement, Node node)
		throws AerospikeException {
		if (policy == null) {
			policy = queryPolicyDefault;
		}

		if (cluster.hasPartitionQuery || statement.getFilter() == null) {
			PartitionTracker tracker = new PartitionTracker(policy, statement, node);
			QueryPartitionExecutor executor = new QueryPartitionExecutor(cluster, policy, statement, 1, tracker);
			return executor.getRecordSet();
		}
		else {
			QueryRecordExecutor executor = new QueryRecordExecutor(cluster, policy, statement, new Node[] {node});
			executor.execute();
			return executor.getRecordSet();
		}
	}

	/**
	 * Execute query for specified partitions and return record iterator.  The query executor puts
	 * records on a queue in separate threads.  The calling thread concurrently pops records off
	 * the queue through the record iterator.
	 * <p>
	 * Requires server version 6.0+ if using a secondary index query.
	 *
	 * @param policy				query configuration parameters, pass in null for defaults
	 * @param statement				query definition
	 * @param partitionFilter		filter on a subset of data partitions
	 * @throws AerospikeException	if query fails
	 */
	public final RecordSet queryPartitions(
		QueryPolicy policy,
		Statement statement,
		PartitionFilter partitionFilter
	) throws AerospikeException {
		if (policy == null) {
			policy = queryPolicyDefault;
		}

		Node[] nodes = cluster.validateNodes();

		if (cluster.hasPartitionQuery || statement.getFilter() == null) {
			PartitionTracker tracker = new PartitionTracker(policy, statement, nodes, partitionFilter);
			QueryPartitionExecutor executor = new QueryPartitionExecutor(cluster, policy, statement, nodes.length, tracker);
			return executor.getRecordSet();
		}
		else {
			throw new AerospikeException(ResultCode.PARAMETER_ERROR, "queryPartitions() not supported");
		}
	}

	/**
	 * Asynchronously execute query for specified partitions.
	 * This method registers the command with an event loop and returns.
	 * The event loop thread will process the command and send the results to the listener.
	 * <p>
	 * Each record result is returned in separate onRecord() calls.
	 * <p>
	 * Requires server version 6.0+ if using a secondary index query.
	 *
	 * @param eventLoop				event loop that will process the command. If NULL, the event
	 * 								loop will be chosen by round-robin.
	 * @param listener				where to send results
	 * @param policy				query configuration parameters, pass in null for defaults
	 * @param statement				query definition
	 * @param partitionFilter		filter on a subset of data partitions
	 * @throws AerospikeException	if query fails
	 */
	public final void queryPartitions(
		EventLoop eventLoop,
		RecordSequenceListener listener,
		QueryPolicy policy,
		Statement statement,
		PartitionFilter partitionFilter
	) throws AerospikeException {
		if (eventLoop == null) {
			eventLoop = cluster.eventLoops.next();
		}

		if (policy == null) {
			policy = queryPolicyDefault;
		}

		Node[] nodes = cluster.validateNodes();

		if (cluster.hasPartitionQuery || statement.getFilter() == null) {
			PartitionTracker tracker = new PartitionTracker(policy, statement, nodes, partitionFilter);
			new AsyncQueryPartitionExecutor(eventLoop, listener, cluster, policy, statement, tracker);
		}
		else {
			throw new AerospikeException(ResultCode.PARAMETER_ERROR, "queryPartitions() not supported");
		}
	}

	/**
	 * Execute query, apply statement's aggregation function, and return result iterator. The query
	 * executor puts results on a queue in separate threads.  The calling thread concurrently pops
	 * results off the queue through the result iterator.
	 * <p>
	 * The aggregation function is called on both server and client (final reduce).  Therefore,
	 * the Lua script files must also reside on both server and client.
	 * The package name is used to locate the udf file location:
	 * <p>
	 * {@code udf file = <udf dir>/<package name>.lua}
	 *
	 * @param policy				query configuration parameters, pass in null for defaults
	 * @param statement				query definition
	 * @param packageName			server package where user defined function resides
	 * @param functionName			aggregation function name
	 * @param functionArgs			arguments to pass to function name, if any
	 * @return						result iterator
	 * @throws AerospikeException	if query fails
	 */
	public final ResultSet queryAggregate(
		QueryPolicy policy,
		Statement statement,
		String packageName,
		String functionName,
		Value... functionArgs
	) throws AerospikeException {
		statement.setAggregateFunction(packageName, functionName, functionArgs);
		return queryAggregate(policy, statement);
	}

	/**
	 * Execute query, apply statement's aggregation function, and return result iterator.
	 * The aggregation function should be initialized via the statement's setAggregateFunction()
	 * and should be located in a resource or a filesystem file.
	 * <p>
	 * The query executor puts results on a queue in separate threads.  The calling thread
	 * concurrently pops results off the queue through the ResultSet iterator.
	 * The aggregation function is called on both server and client (final reduce).
	 * Therefore, the Lua script file must also reside on both server and client.
	 *
	 * @param policy				query configuration parameters, pass in null for defaults
	 * @param statement				query definition
	 * @throws AerospikeException	if query fails
	 */
	public final ResultSet queryAggregate(QueryPolicy policy, Statement statement)
		throws AerospikeException {
		if (policy == null) {
			policy = queryPolicyDefault;
		}

		Node[] nodes = cluster.validateNodes();
		QueryAggregateExecutor executor = new QueryAggregateExecutor(cluster, policy, statement, nodes);
		return executor.getResultSet();
	}

	/**
	 * Execute query on a single server node, apply statement's aggregation function, and return
	 * result iterator.
	 * The aggregation function should be initialized via the statement's setAggregateFunction()
	 * and should be located in a resource or a filesystem file.
	 * <p>
	 * The query executor puts results on a queue in separate threads.  The calling thread
	 * concurrently pops results off the queue through the ResultSet iterator.
	 * The aggregation function is called on both server and client (final reduce).
	 * Therefore, the Lua script file must also reside on both server and client.
	 *
	 * @param policy				query configuration parameters, pass in null for defaults
	 * @param statement				query definition
	 * @param node					server node to execute query
	 * @throws AerospikeException	if query fails
	 */
	public final ResultSet queryAggregateNode(QueryPolicy policy, Statement statement, Node node)
		throws AerospikeException {
		if (policy == null) {
			policy = queryPolicyDefault;
		}
		QueryAggregateExecutor executor = new QueryAggregateExecutor(cluster, policy, statement, new Node[] {node});
		return executor.getResultSet();
	}

	//--------------------------------------------------------
	// Secondary Index functions
	//--------------------------------------------------------

	/**
	 * Create scalar secondary index.
	 * This asynchronous server call will return before command is complete.
	 * The user can optionally wait for command completion by using the returned
	 * IndexTask instance.
	 *
	 * @param policy				generic configuration parameters, pass in null for defaults
	 * @param namespace				namespace - equivalent to database name
	 * @param setName				optional set name - equivalent to database table
	 * @param indexName				name of secondary index
	 * @param binName				bin name that data is indexed on
	 * @param indexType				underlying data type of secondary index
	 * @throws AerospikeException	if index create fails
	 */
	public final IndexTask createIndex(
		Policy policy,
		String namespace,
		String setName,
		String indexName,
		String binName,
		IndexType indexType
	) throws AerospikeException {
		return createIndex(policy, namespace, setName, indexName, binName, indexType, IndexCollectionType.DEFAULT);
	}

	/**
	 * Create complex secondary index to be used on bins containing collections.
	 * This asynchronous server call will return before command is complete.
	 * The user can optionally wait for command completion by using the returned
	 * IndexTask instance.
	 *
	 * @param policy				generic configuration parameters, pass in null for defaults
	 * @param namespace				namespace - equivalent to database name
	 * @param setName				optional set name - equivalent to database table
	 * @param indexName				name of secondary index
	 * @param binName				bin name that data is indexed on
	 * @param indexType				underlying data type of secondary index
	 * @param indexCollectionType	index collection type
	 * @param ctx					optional context to index on elements within a CDT
	 * @throws AerospikeException	if index create fails
	 */
	public final IndexTask createIndex(
		Policy policy,
		String namespace,
		String setName,
		String indexName,
		String binName,
		IndexType indexType,
		IndexCollectionType indexCollectionType,
		CTX... ctx
	) throws AerospikeException {
		if (policy == null) {
			policy = writePolicyDefault;
		}

		String command = buildCreateIndexInfoCommand(namespace, setName, indexName, binName, indexType, indexCollectionType, ctx);

		// Send index command to one node. That node will distribute the command to other nodes.
		String response = sendInfoCommand(policy, command);

		if (response.equalsIgnoreCase("OK")) {
			// Return task that could optionally be polled for completion.
			return new IndexTask(cluster, policy, namespace, indexName, true);
		}

		int code = parseIndexErrorCode(response);
		throw new AerospikeException(code, "Create index failed: " + response);
	}

	/**
	 * Asynchronously create complex secondary index to be used on bins containing collections.
	 * This method registers the command with an event loop and returns.
	 * The event loop thread will process the command and send the results to the listener.
	 *
	 * @param eventLoop				event loop that will process the command. If NULL, the event
	 * 								loop will be chosen by round-robin.
	 * @param listener				where to send results
	 * @param policy				generic configuration parameters, pass in null for defaults
	 * @param namespace				namespace - equivalent to database name
	 * @param setName				optional set name - equivalent to database table
	 * @param indexName				name of secondary index
	 * @param binName				bin name that data is indexed on
	 * @param indexType				underlying data type of secondary index
	 * @param indexCollectionType	index collection type
	 * @param ctx					optional context to index on elements within a CDT
	 * @throws AerospikeException	if index create fails
	 */
	public final void createIndex(
		EventLoop eventLoop,
		IndexListener listener,
		Policy policy,
		String namespace,
		String setName,
		String indexName,
		String binName,
		IndexType indexType,
		IndexCollectionType indexCollectionType,
		CTX... ctx
	) throws AerospikeException {
		if (eventLoop == null) {
			eventLoop = cluster.eventLoops.next();
		}

		if (policy == null) {
			policy = writePolicyDefault;
		}

		String command = buildCreateIndexInfoCommand(namespace, setName, indexName, binName, indexType, indexCollectionType, ctx);
		sendIndexInfoCommand(eventLoop, listener, policy, namespace, indexName, command, true);
	}

	/**
	 * Delete secondary index.
	 * This asynchronous server call will return before command is complete.
	 * The user can optionally wait for command completion by using the returned
	 * IndexTask instance.
	 *
	 * @param policy				generic configuration parameters, pass in null for defaults
	 * @param namespace				namespace - equivalent to database name
	 * @param setName				optional set name - equivalent to database table
	 * @param indexName				name of secondary index
	 * @throws AerospikeException	if index drop fails
	 */
	public final IndexTask dropIndex(
		Policy policy,
		String namespace,
		String setName,
		String indexName
	) throws AerospikeException {
		if (policy == null) {
			policy = writePolicyDefault;
		}

		String command = buildDropIndexInfoCommand(namespace, setName, indexName);

		// Send index command to one node. That node will distribute the command to other nodes.
		String response = sendInfoCommand(policy, command);

		if (response.equalsIgnoreCase("OK")) {
			return new IndexTask(cluster, policy, namespace, indexName, false);
		}

		int code = parseIndexErrorCode(response);
		throw new AerospikeException(code, "Drop index failed: " + response);
	}

	/**
	 * Asynchronously delete secondary index.
	 * This method registers the command with an event loop and returns.
	 * The event loop thread will process the command and send the results to the listener.
	 *
	 * @param eventLoop				event loop that will process the command. If NULL, the event
	 * 								loop will be chosen by round-robin.
	 * @param listener				where to send results
	 * @param policy				generic configuration parameters, pass in null for defaults
	 * @param namespace				namespace - equivalent to database name
	 * @param setName				optional set name - equivalent to database table
	 * @param indexName				name of secondary index
	 * @throws AerospikeException	if index drop fails
	 */
	public final void dropIndex(
		EventLoop eventLoop,
		IndexListener listener,
		Policy policy,
		String namespace,
		String setName,
		String indexName
	) throws AerospikeException {
		if (eventLoop == null) {
			eventLoop = cluster.eventLoops.next();
		}

		if (policy == null) {
			policy = writePolicyDefault;
		}

		String command = buildDropIndexInfoCommand(namespace, setName, indexName);
		sendIndexInfoCommand(eventLoop, listener, policy, namespace, indexName, command, false);
	}

	//-----------------------------------------------------------------
	// Async Info functions (sync info functions located in Info class)
	//-----------------------------------------------------------------

	/**
	 * Asynchronously make info commands.
	 * This method registers the command with an event loop and returns.
	 * The event loop thread will process the command and send the results to the listener.
	 * <p>
	 * The info protocol is a name/value pair based system, where an individual
	 * database server node is queried to determine its configuration and status.
	 * The list of supported info commands can be found at:
	 * <a href="https://www.aerospike.com/docs/reference/info/index.html">https://www.aerospike.com/docs/reference/info/index.html</a>
	 *
	 * @param eventLoop				event loop that will process the command. If NULL, the event
	 * 								loop will be chosen by round-robin.
	 * @param listener				where to send results
	 * @param policy				info configuration parameters, pass in null for defaults
	 * @param node					server node to execute command, pass in null for random node
	 * @param commands				list of info commands
	 * @throws AerospikeException	if info commands fail
	 */
	public final void info(
		EventLoop eventLoop,
		InfoListener listener,
		InfoPolicy policy,
		Node node,
		String... commands
	) throws AerospikeException {
		if (eventLoop == null) {
			eventLoop = cluster.eventLoops.next();
		}

		if (policy == null) {
			policy = infoPolicyDefault;
		}

		if (node == null) {
			node = cluster.getRandomNode();
		}

		AsyncInfoCommand command = new AsyncInfoCommand(listener, policy, node, commands);
		eventLoop.execute(cluster, command);
	}

	//-----------------------------------------------------------------
	// XDR - Cross datacenter replication
	//-----------------------------------------------------------------

	/**
	 * Set XDR filter for given datacenter name and namespace. The expression filter indicates
	 * which records XDR should ship to the datacenter. If the expression filter is null, the
	 * XDR filter will be removed.
	 *
	 * @param policy				info configuration parameters, pass in null for defaults
	 * @param datacenter			XDR datacenter name
	 * @param namespace				namespace - equivalent to database name
	 * @param filter				expression filter
	 * @throws AerospikeException	if command fails
	 */
	public final void setXDRFilter(
		InfoPolicy policy,
		String datacenter,
		String namespace,
		Expression filter
	) throws AerospikeException {
		if (policy == null) {
			policy = infoPolicyDefault;
		}

		// Send XDR command to one node. That node will distribute the XDR command to other nodes.
		String filterString = (filter != null)? filter.getBase64() : "null";
		String command = "xdr-set-filter:dc=" + datacenter + ";namespace=" + namespace + ";exp=" + filterString;
		Node node = cluster.getRandomNode();
		String response = Info.request(policy, node, command);

		if (response.equalsIgnoreCase("ok")) {
			return;
		}

		int code = parseIndexErrorCode(response);
		throw new AerospikeException(code, "xdr-set-filter failed: " + response);
	}

	//-------------------------------------------------------
	// User administration
	//-------------------------------------------------------

	/**
	 * Create user with password and roles.  Clear-text password will be hashed using bcrypt
	 * before sending to server.
	 *
	 * @param policy				admin configuration parameters, pass in null for defaults
	 * @param user					user name
	 * @param password				user password in clear-text format
	 * @param roles					variable arguments array of role names.  Predefined roles are listed in {@link com.aerospike.client.admin.Role}
	 * @throws AerospikeException	if command fails
	 */
	public final void createUser(AdminPolicy policy, String user, String password, List<String> roles)
		throws AerospikeException {
		String hash = AdminCommand.hashPassword(password);
		AdminCommand command = new AdminCommand();
		command.createUser(cluster, policy, user, hash, roles);
	}

	/**
	 * Remove user from cluster.
	 *
	 * @param policy				admin configuration parameters, pass in null for defaults
	 * @param user					user name
	 * @throws AerospikeException	if command fails
	 */
	public final void dropUser(AdminPolicy policy, String user)
		throws AerospikeException {
		AdminCommand command = new AdminCommand();
		command.dropUser(cluster, policy, user);
	}

	/**
	 * Change user's password.
	 *
	 * @param policy				admin configuration parameters, pass in null for defaults
	 * @param user					user name
	 * @param password				user password in clear-text format
	 * @throws AerospikeException	if command fails
	 */
	public final void changePassword(AdminPolicy policy, String user, String password)
		throws AerospikeException {
		if (cluster.getUser() == null) {
			throw new AerospikeException("Invalid user");
		}

		byte[] userBytes = Buffer.stringToUtf8(user);
		byte[] passwordBytes = Buffer.stringToUtf8(password);

		String hash = AdminCommand.hashPassword(password);
		byte[] hashBytes = Buffer.stringToUtf8(hash);

		AdminCommand command = new AdminCommand();

		if (Arrays.equals(userBytes, cluster.getUser())) {
			// Change own password.
			command.changePassword(cluster, policy, userBytes, hash);
		}
		else {
			// Change other user's password by user admin.
			command.setPassword(cluster, policy, userBytes, hash);
		}
		cluster.changePassword(userBytes, passwordBytes, hashBytes);
	}

	/**
	 * Add roles to user's list of roles.
	 *
	 * @param policy				admin configuration parameters, pass in null for defaults
	 * @param user					user name
	 * @param roles					role names.  Predefined roles are listed in {@link com.aerospike.client.admin.Role}
	 * @throws AerospikeException	if command fails
	 */
	public final void grantRoles(AdminPolicy policy, String user, List<String> roles)
		throws AerospikeException {
		AdminCommand command = new AdminCommand();
		command.grantRoles(cluster, policy, user, roles);
	}

	/**
	 * Remove roles from user's list of roles.
	 *
	 * @param policy				admin configuration parameters, pass in null for defaults
	 * @param user					user name
	 * @param roles					role names.  Predefined roles are listed in {@link com.aerospike.client.admin.Role}
	 * @throws AerospikeException	if command fails
	 */
	public final void revokeRoles(AdminPolicy policy, String user, List<String> roles)
		throws AerospikeException {
		AdminCommand command = new AdminCommand();
		command.revokeRoles(cluster, policy, user, roles);
	}

	/**
	 * Create user defined role.
	 *
	 * @param policy				admin configuration parameters, pass in null for defaults
	 * @param roleName				role name
	 * @param privileges			privileges assigned to the role.
	 * @throws AerospikeException	if command fails
	 */
	public final void createRole(AdminPolicy policy, String roleName, List<Privilege> privileges)
		throws AerospikeException {
		AdminCommand command = new AdminCommand();
		command.createRole(cluster, policy, roleName, privileges);
	}

	/**
	 * Create user defined role with optional privileges and whitelist.
	 *
	 * @param policy				admin configuration parameters, pass in null for defaults
	 * @param roleName				role name
	 * @param privileges			optional list of privileges assigned to role.
	 * @param whitelist				optional list of allowable IP addresses assigned to role.
	 * 								IP addresses can contain wildcards (ie. 10.1.2.0/24).
	 * @throws AerospikeException	if command fails
	 */
	public final void createRole(AdminPolicy policy, String roleName, List<Privilege> privileges, List<String> whitelist)
		throws AerospikeException {
		AdminCommand command = new AdminCommand();
		command.createRole(cluster, policy, roleName, privileges, whitelist, 0, 0);
	}

	/**
	 * Create user defined role with optional privileges, whitelist and read/write quotas.
	 * Quotas require server security configuration "enable-quotas" to be set to true.
	 *
	 * @param policy				admin configuration parameters, pass in null for defaults
	 * @param roleName				role name
	 * @param privileges			optional list of privileges assigned to role.
	 * @param whitelist				optional list of allowable IP addresses assigned to role.
	 * 								IP addresses can contain wildcards (ie. 10.1.2.0/24).
	 * @param readQuota				optional maximum reads per second limit, pass in zero for no limit.
	 * @param writeQuota			optional maximum writes per second limit, pass in zero for no limit.
	 * @throws AerospikeException	if command fails
	 */
	public final void createRole(
		AdminPolicy policy,
		String roleName,
		List<Privilege> privileges,
		List<String> whitelist,
		int readQuota,
		int writeQuota
	) throws AerospikeException {
		AdminCommand command = new AdminCommand();
		command.createRole(cluster, policy, roleName, privileges, whitelist, readQuota, writeQuota);
	}

	/**
	 * Drop user defined role.
	 *
	 * @param policy				admin configuration parameters, pass in null for defaults
	 * @param roleName				role name
	 * @throws AerospikeException	if command fails
	 */
	public final void dropRole(AdminPolicy policy, String roleName)
		throws AerospikeException {
		AdminCommand command = new AdminCommand();
		command.dropRole(cluster, policy, roleName);
	}

	/**
	 * Grant privileges to an user defined role.
	 *
	 * @param policy				admin configuration parameters, pass in null for defaults
	 * @param roleName				role name
	 * @param privileges			privileges assigned to the role.
	 * @throws AerospikeException	if command fails
	 */
	public final void grantPrivileges(AdminPolicy policy, String roleName, List<Privilege> privileges)
		throws AerospikeException {
		AdminCommand command = new AdminCommand();
		command.grantPrivileges(cluster, policy, roleName, privileges);
	}

	/**
	 * Revoke privileges from an user defined role.
	 *
	 * @param policy				admin configuration parameters, pass in null for defaults
	 * @param roleName				role name
	 * @param privileges			privileges assigned to the role.
	 * @throws AerospikeException	if command fails
	 */
	public final void revokePrivileges(AdminPolicy policy, String roleName, List<Privilege> privileges)
		throws AerospikeException {
		AdminCommand command = new AdminCommand();
		command.revokePrivileges(cluster, policy, roleName, privileges);
	}

	/**
	 * Set IP address whitelist for a role.  If whitelist is null or empty, remove existing whitelist from role.
	 *
	 * @param policy				admin configuration parameters, pass in null for defaults
	 * @param roleName				role name
	 * @param whitelist				list of allowable IP addresses or null.
	 * 								IP addresses can contain wildcards (ie. 10.1.2.0/24).
	 * @throws AerospikeException	if command fails
	 */
	public final void setWhitelist(AdminPolicy policy, String roleName, List<String> whitelist)
		throws AerospikeException {
		AdminCommand command = new AdminCommand();
		command.setWhitelist(cluster, policy, roleName, whitelist);
	}

	/**
	 * Set maximum reads/writes per second limits for a role.  If a quota is zero, the limit is removed.
	 * Quotas require server security configuration "enable-quotas" to be set to true.
	 *
	 * @param policy				admin configuration parameters, pass in null for defaults
	 * @param roleName				role name
	 * @param readQuota				maximum reads per second limit, pass in zero for no limit.
	 * @param writeQuota			maximum writes per second limit, pass in zero for no limit.
	 * @throws AerospikeException	if command fails
	 */
	public final void setQuotas(AdminPolicy policy, String roleName, int readQuota, int writeQuota)
		throws AerospikeException {
		AdminCommand command = new AdminCommand();
		command.setQuotas(cluster, policy, roleName, readQuota, writeQuota);
	}

	/**
	 * Retrieve roles for a given user.
	 *
	 * @param policy				admin configuration parameters, pass in null for defaults
	 * @param user					user name filter
	 * @throws AerospikeException	if command fails
	 */
	public final User queryUser(AdminPolicy policy, String user)
		throws AerospikeException {
		AdminCommand.UserCommand command = new AdminCommand.UserCommand(1);
		return command.queryUser(cluster, policy, user);
	}

	/**
	 * Retrieve all users and their roles.
	 *
	 * @param policy				admin configuration parameters, pass in null for defaults
	 * @throws AerospikeException	if command fails
	 */
	public final List<User> queryUsers(AdminPolicy policy)
		throws AerospikeException {
		AdminCommand.UserCommand command = new AdminCommand.UserCommand(100);
		return command.queryUsers(cluster, policy);
	}

	/**
	 * Retrieve role definition.
	 *
	 * @param policy				admin configuration parameters, pass in null for defaults
	 * @param roleName				role name filter
	 * @throws AerospikeException	if command fails
	 */
	public final Role queryRole(AdminPolicy policy, String roleName)
		throws AerospikeException {
		AdminCommand.RoleCommand command = new AdminCommand.RoleCommand(1);
		return command.queryRole(cluster, policy, roleName);
	}

	/**
	 * Retrieve all roles.
	 *
	 * @param policy				admin configuration parameters, pass in null for defaults
	 * @throws AerospikeException	if command fails
	 */
	public final List<Role> queryRoles(AdminPolicy policy)
		throws AerospikeException {
		AdminCommand.RoleCommand command = new AdminCommand.RoleCommand(100);
		return command.queryRoles(cluster, policy);
	}

	//-------------------------------------------------------
	// Internal Methods
	//-------------------------------------------------------

	private static String buildCreateIndexInfoCommand(
		String namespace,
		String setName,
		String indexName,
		String binName,
		IndexType indexType,
		IndexCollectionType indexCollectionType,
		CTX[] ctx
	) {
		StringBuilder sb = new StringBuilder(1024);
		sb.append("sindex-create:ns=");
		sb.append(namespace);

		if (setName != null && setName.length() > 0) {
			sb.append(";set=");
			sb.append(setName);
		}

		sb.append(";indexname=");
		sb.append(indexName);

		if (ctx != null && ctx.length > 0) {
			byte[] bytes = Pack.pack(ctx);
			String base64 = Crypto.encodeBase64(bytes);

			sb.append(";context=");
			sb.append(base64);
		}

		if (indexCollectionType != IndexCollectionType.DEFAULT) {
			sb.append(";indextype=");
			sb.append(indexCollectionType);
		}

		sb.append(";indexdata=");
		sb.append(binName);
		sb.append(",");
		sb.append(indexType);
		return sb.toString();
	}

	private static String buildDropIndexInfoCommand(String namespace, String setName, String indexName) {
		StringBuilder sb = new StringBuilder(500);
		sb.append("sindex-delete:ns=");
		sb.append(namespace);

		if (setName != null && setName.length() > 0) {
			sb.append(";set=");
			sb.append(setName);
		}
		sb.append(";indexname=");
		sb.append(indexName);
		return sb.toString();
	}

	private String sendInfoCommand(Policy policy, String command) {
		Node node = cluster.getRandomNode();
		Connection conn = node.getConnection(policy.connectTimeout, policy.socketTimeout);
		Info info;

		try {
			info = new Info(conn, command);
			node.putConnection(conn);
		}
		catch (Throwable e) {
			node.closeConnection(conn);
			throw e;
		}
		return info.getValue();
	}

	private void sendIndexInfoCommand(
		EventLoop eventLoop,
		IndexListener listener,
		Policy policy,
		String namespace,
		String indexName,
		String command,
		boolean isCreate
	) {
		info(eventLoop, new InfoListener() {
			@Override
			public void onSuccess(Map<String,String> map) {
				String response = map.values().iterator().next();

				if (response.equalsIgnoreCase("OK")) {
					// Return task that could optionally be polled for completion.
					listener.onSuccess(new AsyncIndexTask(AerospikeClient.this, namespace, indexName, isCreate));
				}
				else {
					int code = parseIndexErrorCode(response);
					String type = isCreate ? "Create" : "Drop";
					listener.onFailure(new AerospikeException(code, type + " index failed: " + response));
				}
			}

			@Override
			public void onFailure(AerospikeException ae) {
				listener.onFailure(ae);
			}
		}, new InfoPolicy(policy), cluster.getRandomNode(), command);
	}

	private static int parseIndexErrorCode(String response) {
		int code = 0;

		try {
			String[] list = response.split(":");

			if (list.length >= 2 && list[0].equals("FAIL")) {
				code = Integer.parseInt(list[1]);
			}
		}
		catch (Throwable e) {
		}

		if (code == 0) {
			code = ResultCode.SERVER_ERROR;
		}
		return code;
	}
}<|MERGE_RESOLUTION|>--- conflicted
+++ resolved
@@ -1849,11 +1849,7 @@
 			eventLoop = cluster.eventLoops.next();
 		}
 
-<<<<<<< HEAD
 		OperateArgs args = new OperateArgs(policy, writePolicyDefault, operatePolicyReadDefault, key, operations);
-=======
-		OperateArgs args = new OperateArgs(cluster, policy, writePolicyDefault, operatePolicyReadDefault, key, operations);
->>>>>>> 80c508cc
 		AsyncOperate command = new AsyncOperate(cluster, listener, key, args);
 		eventLoop.execute(cluster, command);
 	}
