--- conflicted
+++ resolved
@@ -1359,11 +1359,7 @@
 								state.eventLoop.schedule(this, 200, TimeUnit.MILLISECONDS);
 								return;
 							}
-<<<<<<< HEAD
-							Log.warn("Cluster closed with pending async commands");
-=======
 							closedWithPending.set(true);
->>>>>>> ce6997cf
 						}
 
 						// Cluster's event loop connections can now be closed.
