--- conflicted
+++ resolved
@@ -33,16 +33,7 @@
 	 * Drop a bin from a record.
 	 */
 	@Override
-<<<<<<< HEAD
 	public void runExample(IAerospikeClient client, Parameters params) throws Exception {
-		if (params.singleBin) {
-			console.info("Delete bin is not applicable to single bin servers.");
-			return;
-		}
-
-=======
-	public void runExample(AerospikeClient client, Parameters params) throws Exception {
->>>>>>> 80c508cc
 		console.info("Write multi-bin record.");
 		Key key = new Key(params.namespace, params.set, "delbinkey");
 		String binName1 = "bin1";
