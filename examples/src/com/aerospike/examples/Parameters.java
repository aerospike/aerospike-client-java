/*
 * Copyright 2012-2023 Aerospike, Inc.
 *
 * Portions may be licensed to Aerospike, Inc. under one or more contributor
 * license agreements WHICH ARE COMPATIBLE WITH THE APACHE LICENSE, VERSION 2.0.
 *
 * Licensed under the Apache License, Version 2.0 (the "License"); you may not
 * use this file except in compliance with the License. You may obtain a copy of
 * the License at http://www.apache.org/licenses/LICENSE-2.0
 *
 * Unless required by applicable law or agreed to in writing, software
 * distributed under the License is distributed on an "AS IS" BASIS, WITHOUT
 * WARRANTIES OR CONDITIONS OF ANY KIND, either express or implied. See the
 * License for the specific language governing permissions and limitations under
 * the License.
 */
package com.aerospike.examples;

<<<<<<< HEAD
import java.util.Map;

import com.aerospike.client.IAerospikeClient;
import com.aerospike.client.Info;
=======
>>>>>>> 80c508cc
import com.aerospike.client.async.EventLoopType;
import com.aerospike.client.policy.AuthMode;
import com.aerospike.client.policy.Policy;
import com.aerospike.client.policy.TlsPolicy;
import com.aerospike.client.policy.WritePolicy;

/**
 * Configuration data.
 */
public class Parameters {
	String host;
	int port;
	String user;
	String password;
	String namespace;
	String set;
	AuthMode authMode;
	TlsPolicy tlsPolicy;
	WritePolicy writePolicy;
	Policy policy;
	EventLoopType eventLoopType = EventLoopType.DIRECT_NIO;
	int maxCommandsInProcess;
	int maxCommandsInQueue;
<<<<<<< HEAD
	boolean useProxyClient;
	boolean singleBin;
=======
>>>>>>> 80c508cc

	protected Parameters(TlsPolicy policy, String host, int port, String user, String password, AuthMode authMode, String namespace, String set) {
		this.host = host;
		this.port = port;
		this.user = user;
		this.password = password;
		this.authMode = authMode;
		this.namespace = namespace;
		this.set = set;
		this.tlsPolicy = policy;
	}

	/**
	 * Some database calls need to know how the server is configured.
	 */
<<<<<<< HEAD
	protected void setServerSpecific(IAerospikeClient client) throws Exception {
		if (useProxyClient) {
			// Proxy client does not support querying nodes directly for their configuration.
			return;
		}

=======
	/*
	protected void setServerSpecific(AerospikeClient client) throws Exception {
>>>>>>> 80c508cc
		Node node = client.getNodes()[0];
		String featuresFilter = "features";
		String namespaceFilter = "namespace/" + namespace;
		Map<String,String> tokens = Info.request(null, node, featuresFilter, namespaceFilter);

		// Client requires server 4.9+, so all these features are supported.
		String features = tokens.get(featuresFilter);
		hasGeo = false;
		hasUdf = false;
		hasCDTList = false;
		hasCDTMap = false;

		if (features != null) {
			String[] list = features.split(";");

			for (String s : list) {
				if (s.equals("geo")) {
					hasGeo = true;
				}
				else if (s.equals("udf")) {
					hasUdf = true;
				}
				else if (s.equals("cdt-list")) {
					hasCDTList = true;
				}
				else if (s.equals("cdt-map")) {
					hasCDTMap = true;
				}
			}
		}

		String namespaceTokens = tokens.get(namespaceFilter);

		if (namespaceTokens == null) {
			throw new Exception(String.format(
				"Failed to get namespace info: host=%s port=%d namespace=%s",
				host, port, namespace));
		}
	}
	*/

	/*
	private static boolean parseBoolean(String namespaceTokens, String name) {
		String search = name + '=';
		int begin = namespaceTokens.indexOf(search);

		if (begin < 0) {
			return false;
		}

		begin += search.length();
		int end = namespaceTokens.indexOf(';', begin);

		if (end < 0) {
			end = namespaceTokens.length();
		}

		String value = namespaceTokens.substring(begin, end);
		return Boolean.parseBoolean(value);
	}
	*/

	@Override
	public String toString() {
		return "Parameters: host=" + host +
				" port=" + port +
				" ns=" + namespace +
				" set=" + set;
	}
}<|MERGE_RESOLUTION|>--- conflicted
+++ resolved
@@ -16,13 +16,6 @@
  */
 package com.aerospike.examples;
 
-<<<<<<< HEAD
-import java.util.Map;
-
-import com.aerospike.client.IAerospikeClient;
-import com.aerospike.client.Info;
-=======
->>>>>>> 80c508cc
 import com.aerospike.client.async.EventLoopType;
 import com.aerospike.client.policy.AuthMode;
 import com.aerospike.client.policy.Policy;
@@ -46,11 +39,7 @@
 	EventLoopType eventLoopType = EventLoopType.DIRECT_NIO;
 	int maxCommandsInProcess;
 	int maxCommandsInQueue;
-<<<<<<< HEAD
 	boolean useProxyClient;
-	boolean singleBin;
-=======
->>>>>>> 80c508cc
 
 	protected Parameters(TlsPolicy policy, String host, int port, String user, String password, AuthMode authMode, String namespace, String set) {
 		this.host = host;
@@ -66,17 +55,8 @@
 	/**
 	 * Some database calls need to know how the server is configured.
 	 */
-<<<<<<< HEAD
-	protected void setServerSpecific(IAerospikeClient client) throws Exception {
-		if (useProxyClient) {
-			// Proxy client does not support querying nodes directly for their configuration.
-			return;
-		}
-
-=======
 	/*
 	protected void setServerSpecific(AerospikeClient client) throws Exception {
->>>>>>> 80c508cc
 		Node node = client.getNodes()[0];
 		String featuresFilter = "features";
 		String namespaceFilter = "namespace/" + namespace;
