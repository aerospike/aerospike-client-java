--- conflicted
+++ resolved
@@ -31,18 +31,8 @@
 	 * Write and read a bin value.
 	 */
 	@Override
-<<<<<<< HEAD
 	public void runExample(IAerospikeClient client, Parameters params) throws Exception {
-		if (params.singleBin) {
-			runSingleBinTest(client, params);
-		}
-		else {
-			runMultiBinTest(client, params);
-		}
-=======
-	public void runExample(AerospikeClient client, Parameters params) throws Exception {
 		runMultiBinTest(client, params);
->>>>>>> 80c508cc
 		runGetHeaderTest(client, params);
 	}
 
@@ -72,33 +62,6 @@
 		validateBin(key, bin2, record);
 	}
 
-<<<<<<< HEAD
-	/**
-	 * Execute put and get on a server configured as single-bin.
-	 */
-	private void runSingleBinTest(IAerospikeClient client, Parameters params) throws Exception {
-		Key key = new Key(params.namespace, params.set, "putgetkey");
-		Bin bin = new Bin("", "value");
-
-		console.info("Single Bin Put: namespace=%s set=%s key=%s value=%s",
-			key.namespace, key.setName, key.userKey, bin.value);
-
-		client.put(params.writePolicy, key, bin);
-
-		console.info("Single Bin Get: namespace=%s set=%s key=%s", key.namespace, key.setName, key.userKey);
-
-		Record record = client.get(params.policy, key);
-
-		if (record == null) {
-			throw new Exception(String.format(
-				"Failed to get: namespace=%s set=%s key=%s", key.namespace, key.setName, key.userKey));
-		}
-
-		validateBin(key, bin, record);
-	}
-
-=======
->>>>>>> 80c508cc
 	private void validateBin(Key key, Bin bin, Record record) {
 		Object received = record.getValue(bin.name);
 		String expected = bin.value.toString();
