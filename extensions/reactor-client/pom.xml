<project xmlns="http://maven.apache.org/POM/4.0.0"
         xmlns:xsi="http://www.w3.org/2001/XMLSchema-instance"
         xsi:schemaLocation="http://maven.apache.org/POM/4.0.0 http://maven.apache.org/maven-v4_0_0.xsd">
  <modelVersion>4.0.0</modelVersion>

  <parent>
    <groupId>com.aerospike</groupId>
    <artifactId>aerospike-client-extensions</artifactId>
    <version>4.1.11</version>
  </parent>
  <artifactId>aerospike-reactor-client</artifactId>
  <packaging>jar</packaging>

  <name>aerospike-reactor-client</name>

  <properties>
    <project.build.sourceEncoding>UTF-8</project.build.sourceEncoding>
    <project.reporting.outputEncoding>UTF-8</project.reporting.outputEncoding>
    <java.version>1.8</java.version>

    <reactor.version>3.1.8.RELEASE</reactor.version>
<<<<<<< HEAD
=======
    <assertj.version>3.9.0</assertj.version>
    <netcrusher.version>0.10</netcrusher.version>

>>>>>>> 3b79b27a
    <skipTests>true</skipTests>
  </properties>

  <dependencies>
    <dependency>
      <groupId>com.aerospike</groupId>
      <artifactId>aerospike-client</artifactId>
    </dependency>

    <dependency>
      <groupId>io.projectreactor</groupId>
      <artifactId>reactor-core</artifactId>
      <version>${reactor.version}</version>
    </dependency>

    <dependency>
      <groupId>io.netty</groupId>
      <artifactId>netty-transport</artifactId>
      <optional>true</optional>
    </dependency>

    <dependency>
      <groupId>io.netty</groupId>
      <artifactId>netty-transport-native-epoll</artifactId>
      <classifier>linux-x86_64</classifier>
      <optional>true</optional>
    </dependency>

	<dependency>
      <groupId>io.netty</groupId>
      <artifactId>netty-handler</artifactId>
      <optional>true</optional>
    </dependency>

    <dependency>
      <groupId>commons-cli</groupId>
      <artifactId>commons-cli</artifactId>
    </dependency>

    <dependency>
      <groupId>junit</groupId>
      <artifactId>junit</artifactId>
      <scope>test</scope>
    </dependency>

    <dependency>
      <groupId>io.projectreactor</groupId>
      <artifactId>reactor-test</artifactId>
      <version>${reactor.version}</version>
      <scope>test</scope>
    </dependency>

    <dependency>
      <groupId>org.assertj</groupId>
      <artifactId>assertj-core</artifactId>
      <version>${assertj.version}</version>
      <scope>test</scope>
    </dependency>

    <dependency>
      <groupId>com.github.netcrusherorg</groupId>
      <artifactId>netcrusher-core</artifactId>
      <version>${netcrusher.version}</version>
      <scope>test</scope>
    </dependency>

    <dependency>
      <groupId>com.github.netcrusherorg</groupId>
      <artifactId>netcrusher-core</artifactId>
      <scope>test</scope>
    </dependency>

  </dependencies>
    
  <build>
    <plugins>
      <plugin>
        <groupId>org.apache.maven.plugins</groupId>
        <artifactId>maven-compiler-plugin</artifactId>
        <configuration>
          <source>${java.version}</source>
          <target>${java.version}</target>
        </configuration>
      </plugin>
      <plugin>
        <groupId>org.apache.maven.plugins</groupId>
        <artifactId>maven-javadoc-plugin</artifactId>
        <configuration>
          <reportOutputDirectory>${basedir}</reportOutputDirectory>
          <outputDirectory>${basedir}</outputDirectory>
          <destDir>doc</destDir>
          <doctitle>Aerospike Reactor Java Client</doctitle>
          <show>public</show>
          <splitindex>true</splitindex>
          <bottom>Copyright &#169; 2012&#x2013;{currentYear} Aerospike, Inc. All rights reserved.</bottom>
          <sourcepath>${project.basedir}/src/main/java</sourcepath>
        </configuration>
      </plugin>
      <plugin>
        <groupId>org.apache.maven.plugins</groupId>
        <artifactId>maven-surefire-plugin</artifactId>
        <configuration>
          <skipTests>${skipTests}</skipTests>
        </configuration>
      </plugin>
    </plugins>      
  </build>

  <profiles>
    <profile>
      <id>jdk18</id>
        <activation>
          <jdk>1.8</jdk>
        </activation>
      <build>
        <plugins>   
          <plugin> 
            <artifactId>maven-javadoc-plugin</artifactId>
            <configuration>
              <additionalparam>-Xdoclint:none</additionalparam>
            </configuration>
          </plugin>
       </plugins>      
      </build>
    </profile>
  </profiles>

</project><|MERGE_RESOLUTION|>--- conflicted
+++ resolved
@@ -19,12 +19,6 @@
     <java.version>1.8</java.version>
 
     <reactor.version>3.1.8.RELEASE</reactor.version>
-<<<<<<< HEAD
-=======
-    <assertj.version>3.9.0</assertj.version>
-    <netcrusher.version>0.10</netcrusher.version>
-
->>>>>>> 3b79b27a
     <skipTests>true</skipTests>
   </properties>
 
